# Ignore setup scripts
Capstone-Unified/scripts/setup
# Python
__pycache__/
*.py[cod]
*$py.class
*.so
.Python
build/
develop-eggs/
dist/
downloads/
eggs/
.eggs/
lib/
lib64/
parts/
sdist/
var/
wheels/
*.egg-info/
.installed.cfg
*.egg
MANIFEST

# Virtual environments
venv/
env/
ENV/
.venv/
.env

# Django
*.log
local_settings.py
db.sqlite3
<<<<<<< HEAD
media/
staticfiles/
static/
=======
db.sqlite3-journal
media
.claude/
.aiderignore

# Node
node_modules/
.aider.chat.history.md

# Environment variables
.env
.env.local
.env.development
.env.test
.env.production
.env.staging
.venv
venv/
ENV/
>>>>>>> 5f8c8684

# IDE
.vscode/
.idea/
*.swp
*.swo
*~

# OS
.DS_Store
.DS_Store?
._*
.Spotlight-V100
.Trashes
ehthumbs.db
Thumbs.db

<<<<<<< HEAD
# Testing
.coverage
.pytest_cache/
htmlcov/
.tox/
.cache
nosetests.xml
coverage.xml
*.cover
.hypothesis/

# Celery
celerybeat-schedule
celerybeat.pid

# Redis
dump.rdb

# Jupyter
.ipynb_checkpoints

# mypy
.mypy_cache/
.dmypy.json
dmypy.json

# Environment variables
.env
.env.local
.env.development.local
.env.test.local
.env.production.local

# Secret keys and sensitive data
*.key
*.pem
*.p12
secrets.json
local_config.py

# Database
*.db
*.sqlite
*.sqlite3

# Temporary files
*.tmp
*.temp
temp/
tmp/

# CRISP specific
crisp_threat_intel.log
*.pid
=======
staticfiles/
.aider*

# Security and certificates
*.key
*.pem
*.p12
*.pfx
*.jks
*.crt
*.csr
secrets/
.secrets

# Production deployment files (keep templates only)
docker-compose.production.yml
nginx.conf
nginx-ssl.conf
setup-server.sh
deploy-production.sh

# Logs and data
logs/
*.log
data/
>>>>>>> 5f8c8684
<|MERGE_RESOLUTION|>--- conflicted
+++ resolved
@@ -6,6 +6,7 @@
 *$py.class
 *.so
 .Python
+env/
 build/
 develop-eggs/
 dist/
@@ -17,28 +18,14 @@
 parts/
 sdist/
 var/
-wheels/
 *.egg-info/
 .installed.cfg
 *.egg
-MANIFEST
-
-# Virtual environments
-venv/
-env/
-ENV/
-.venv/
-.env
 
 # Django
 *.log
 local_settings.py
 db.sqlite3
-<<<<<<< HEAD
-media/
-staticfiles/
-static/
-=======
 db.sqlite3-journal
 media
 .claude/
@@ -58,80 +45,16 @@
 .venv
 venv/
 ENV/
->>>>>>> 5f8c8684
 
 # IDE
+.idea/
 .vscode/
-.idea/
 *.swp
 *.swo
-*~
 
-# OS
+# OS specific
 .DS_Store
-.DS_Store?
-._*
-.Spotlight-V100
-.Trashes
-ehthumbs.db
-Thumbs.db
 
-<<<<<<< HEAD
-# Testing
-.coverage
-.pytest_cache/
-htmlcov/
-.tox/
-.cache
-nosetests.xml
-coverage.xml
-*.cover
-.hypothesis/
-
-# Celery
-celerybeat-schedule
-celerybeat.pid
-
-# Redis
-dump.rdb
-
-# Jupyter
-.ipynb_checkpoints
-
-# mypy
-.mypy_cache/
-.dmypy.json
-dmypy.json
-
-# Environment variables
-.env
-.env.local
-.env.development.local
-.env.test.local
-.env.production.local
-
-# Secret keys and sensitive data
-*.key
-*.pem
-*.p12
-secrets.json
-local_config.py
-
-# Database
-*.db
-*.sqlite
-*.sqlite3
-
-# Temporary files
-*.tmp
-*.temp
-temp/
-tmp/
-
-# CRISP specific
-crisp_threat_intel.log
-*.pid
-=======
 staticfiles/
 .aider*
 
@@ -156,5 +79,4 @@
 # Logs and data
 logs/
 *.log
-data/
->>>>>>> 5f8c8684
+data/