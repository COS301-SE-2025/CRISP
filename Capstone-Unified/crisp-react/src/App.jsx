import React, { useState, useEffect, useRef } from 'react';
import * as d3 from 'd3';
import UserProfile from './components/user/UserProfile.jsx';
import AccountSettings from './components/user/AccountSettings.jsx';
import UserManagement from './components/enhanced/UserManagement.jsx';
import OrganisationManagement from './components/enhanced/OrganisationManagement.jsx';
import TrustManagement from './components/enhanced/TrustManagement.jsx';
import Institutions from './components/institutions/Institutions.jsx';
import AdminSettings from './components/enhanced/AdminSettings.jsx';
import Settings from './components/enhanced/Settings.jsx';

// Error Boundary for Chart Component
class ChartErrorBoundary extends React.Component {
  constructor(props) {
    super(props);
    this.state = { hasError: false, error: null };
  }

  static getDerivedStateFromError(error) {
    return { hasError: true, error };
  }

  componentDidCatch(error, errorInfo) {
    console.error('Chart Error:', error, errorInfo);
  }

  render() {
    if (this.state.hasError) {
      return (
        <div style={{
          padding: '20px',
          textAlign: 'center',
          background: '#fff5f5',
          border: '1px solid #fed7d7',
          borderRadius: '4px',
          color: '#c53030'
        }}>
          <i className="fas fa-exclamation-triangle" style={{fontSize: '24px', marginBottom: '10px'}}></i>
          <h3>Chart Error</h3>
          <p>Something went wrong with the chart visualization.</p>
          <button 
            onClick={() => this.setState({ hasError: false, error: null })}
            style={{
              background: '#0056b3',
              color: 'white',
              border: 'none',
              padding: '8px 16px',
              borderRadius: '4px',
              cursor: 'pointer'
            }}
          >
            Try Again
          </button>
        </div>
      );
    }

    return this.props.children;
  }
}

// Error Boundary for ThreatFeeds Component
class ThreatFeedsErrorBoundary extends React.Component {
  constructor(props) {
    super(props);
    this.state = { hasError: false, error: null };
  }

  static getDerivedStateFromError(error) {
    return { hasError: true, error };
  }

  componentDidCatch(error, errorInfo) {
    console.error('ThreatFeeds Error:', error, errorInfo);
  }

  render() {
    if (this.state.hasError) {
      return (
        <div style={{
          padding: '20px',
          textAlign: 'center',
          background: '#fff5f5',
          border: '1px solid #fed7d7',
          borderRadius: '4px',
          color: '#c53030'
        }}>
          <i className="fas fa-exclamation-triangle" style={{fontSize: '24px', marginBottom: '10px'}}></i>
          <h3>Threat Feeds Error</h3>
          <p>Something went wrong with the threat feeds component.</p>
          <button 
            onClick={() => this.setState({ hasError: false, error: null })}
            style={{
              background: '#c53030',
              color: 'white',
              border: 'none',
              padding: '8px 16px',
              borderRadius: '4px',
              cursor: 'pointer'
            }}
          >
            Try Again
          </button>
        </div>
      );
    }

    return this.props.children;
  }
}

// API Configuration
const API_BASE_URL = 'http://localhost:8000';

// Simple cache for API responses to prevent duplicate requests
const apiCache = new Map();
const CACHE_DURATION = 5 * 60 * 1000; // 5 minutes

// API Helper Functions with Authentication
const getAuthHeaders = () => {
  const token = localStorage.getItem('crisp_auth_token');
  const headers = { 'Content-Type': 'application/json' };
  if (token) {
    headers['Authorization'] = `Bearer ${token}`;
  } else {
    console.warn('No authentication token found in localStorage');
  }
  return headers;
};

const api = {
  get: async (endpoint) => {
    try {
      // Check cache first
      const cacheKey = endpoint;
      const cached = apiCache.get(cacheKey);
      if (cached && Date.now() - cached.timestamp < CACHE_DURATION) {
        return cached.data;
      }

      const headers = getAuthHeaders();
      const token = localStorage.getItem('crisp_auth_token');
      
      // Don't make API calls if we don't have a token (except for auth endpoints)
      if (!token && !endpoint.includes('/auth/')) {
        return null;
      }
      
      const response = await fetch(`${API_BASE_URL}${endpoint}`, {
        headers: headers
      });
      
      if (!response.ok) {
        if (response.status === 401) {
          // Token expired or invalid - redirect to login with proper base path
          localStorage.removeItem('crisp_auth_token');
          localStorage.removeItem('crisp_user');
          window.location.href = '/static/react/login';
        }
        throw new Error(`HTTP ${response.status}`);
      }
      
      const data = await response.json();
      
      // Cache the response for dashboard endpoints only
      if (endpoint.includes('/api/threat-feeds/') || 
          endpoint.includes('/api/system-health/') ||
          endpoint.includes('/api/organizations/')) {
        apiCache.set(cacheKey, {
          data: data,
          timestamp: Date.now()
        });
      }
      
      return data;
    } catch (error) {
      // Only log non-auth errors to reduce console spam
      if (!error.message.includes('401')) {
        console.error(`API Error: ${endpoint}`, error);
      }
      return null;
    }
  },
  
  post: async (endpoint, data) => {
    try {
      const response = await fetch(`${API_BASE_URL}${endpoint}`, {
        method: 'POST',
        headers: getAuthHeaders(),
        body: JSON.stringify(data)
      });
      if (!response.ok) throw new Error(`HTTP ${response.status}`);
      return await response.json();
    } catch (error) {
      console.error(`API Error: ${endpoint}`, error);
      return null;
    }
  },
  
  put: async (endpoint, data) => {
    try {
      const response = await fetch(`${API_BASE_URL}${endpoint}`, {
        method: 'PUT',
        headers: getAuthHeaders(),
        body: JSON.stringify(data)
      });
      if (!response.ok) throw new Error(`HTTP ${response.status}`);
      return await response.json();
    } catch (error) {
      console.error(`API Error: ${endpoint}`, error);
      return null;
    }
  },
  
  delete: async (endpoint) => {
    try {
      const response = await fetch(`${API_BASE_URL}${endpoint}`, {
        method: 'DELETE',
        headers: getAuthHeaders()
      });
      if (!response.ok) throw new Error(`HTTP ${response.status}`);
      
      // For DELETE requests, we might get 204 No Content with no response body
      if (response.status === 204) {
        return { success: true };
      }
      
      // Try to parse JSON, but handle empty responses
      const text = await response.text();
      return text ? JSON.parse(text) : { success: true };
    } catch (error) {
      console.error(`API Error: ${endpoint}`, error);
      return null;
    }
  }
};

function App({ user, onLogout, isAdmin }) {
  
  // State to manage the active page and navigation parameters
  const [activePage, setActivePage] = useState('dashboard');
  const [isLoading, setIsLoading] = useState(true);
  const [navigationState, setNavigationState] = useState({
    triggerModal: null,
    modalParams: {}
  });

  // Initialize app
  useEffect(() => {
    // Small delay to prevent flash and ensure everything is ready
    const timer = setTimeout(() => {
      setIsLoading(false);
    }, 500);
    
    return () => clearTimeout(timer);
  }, []);

  // Function to switch between pages with optional modal triggers
  const showPage = (pageId, modalTrigger = null, modalParams = {}) => {
    setActivePage(pageId);
    setNavigationState({
      triggerModal: modalTrigger,
      modalParams: modalParams
    });
    
    // Update URL with parameters if modal trigger is provided
    if (modalTrigger) {
      const url = new URL(window.location);
      url.searchParams.set('modal', modalTrigger);
      if (Object.keys(modalParams).length > 0) {
        url.searchParams.set('params', JSON.stringify(modalParams));
      }
      window.history.pushState({}, '', url);
    } else {
      // Clear URL parameters when no modal trigger
      const url = new URL(window.location);
      url.searchParams.delete('modal');
      url.searchParams.delete('params');
      window.history.pushState({}, '', url);
    }
  };

  // Function to navigate to register user page/modal
  const navigateToRegisterUser = () => {
    showPage('user-management', 'addUser');
  };

  // Handle browser back/forward navigation
  useEffect(() => {
    const handlePopState = () => {
      const urlParams = new URLSearchParams(window.location.search);
      const modalTrigger = urlParams.get('modal');
      const modalParams = urlParams.get('params');
      
      if (modalTrigger) {
        setNavigationState({
          triggerModal: modalTrigger,
          modalParams: modalParams ? JSON.parse(modalParams) : {}
        });
      } else {
        setNavigationState({
          triggerModal: null,
          modalParams: {}
        });
      }
    };

    window.addEventListener('popstate', handlePopState);
    
    // Check for initial URL parameters on page load
    handlePopState();
    
    return () => window.removeEventListener('popstate', handlePopState);
  }, []);


  // Show loading screen during app initialization
  if (isLoading) {
    return (
      <div
        style={{
          display: "flex",
          justifyContent: "center",
          alignItems: "center",
          height: "100vh",
          flexDirection: "column",
          gap: "20px",
          fontFamily: "Segoe UI, Tahoma, Geneva, Verdana, sans-serif",
          backgroundColor: "#0a0b0d",
          color: "#ffffff",
        }}
      >
        <div
          style={{
            width: "40px",
            height: "40px",
            border: "4px solid #333",
            borderTop: "4px solid #0056b3",
            borderRadius: "50%",
            animation: "spin 1s linear infinite",
          }}
        ></div>
        <p style={{ color: "#718096", fontSize: "16px" }}>
          Loading CRISP System...
        </p>
        <style>
          {`
            @keyframes spin {
              0% { transform: rotate(0deg); }
              100% { transform: rotate(360deg); }
            }
          `}
        </style>
      </div>
    );
  }

  return (
    <div className="App">
      {/* Header */}
      <Header showPage={showPage} user={user} onLogout={onLogout} isAdmin={isAdmin} navigateToRegisterUser={navigateToRegisterUser} />
      
      {/* Main Navigation */}
      <MainNav activePage={activePage} showPage={showPage} user={user} onLogout={onLogout} isAdmin={isAdmin} />

      {/* Main Content */}
      <main className="main-content">
        <div className="container">
          {/* Dashboard */}
          <Dashboard active={activePage === 'dashboard'} showPage={showPage} user={user} />

          {/* Threat Feeds */}
          <ThreatFeedsErrorBoundary>
            <ThreatFeeds active={activePage === 'threat-feeds'} navigationState={navigationState} setNavigationState={setNavigationState} />
          </ThreatFeedsErrorBoundary>

          {/* IoC Management */}
          <IoCManagement active={activePage === 'ioc-management'} />

          {/* TTP Analysis */}
          <TTPAnalysis active={activePage === 'ttp-analysis'} />

          {/* Organisations */}
          <Institutions active={activePage === 'institutions'} api={api} showPage={showPage} user={user} />

          

          {/* Reports */}
          <Reports active={activePage === 'reports'} />
          
          {/* Notifications */}
          <Notifications active={activePage === 'notifications'} />
          
          {/* User Profile */}
          <UserProfile active={activePage === 'profile'} />
          
<<<<<<< HEAD
          {/* Settings Components */}
          <Settings active={activePage === 'account-settings'} />
          <AdminSettings active={activePage === 'admin-settings'} />
=======
          {/* Account Settings */}
          <AccountSettings active={activePage === 'account-settings'} />
>>>>>>> d272940d
          
          {/* Management Components */}
          <UserManagement active={activePage === 'user-management'} />
          <OrganisationManagement active={activePage === 'organisation-management'} />
          <TrustManagement active={activePage === 'trust-management'} />
        </div>
      </main>

    </div>
  );
}

// Header Component with Enhanced Profile Dropdown
function Header({ showPage, user, onLogout, isAdmin, navigateToRegisterUser }) {
  
  const [showUserMenu, setShowUserMenu] = useState(false);
  const [showManagementSubmenu, setShowManagementSubmenu] = useState(false);
  
  // User profile data processing
  const userInitial = user && user.username ? user.username.charAt(0).toUpperCase() : 'A';
  const userName = user && user.username ? user.username.split('@')[0] : 'Admin';
  const userRole = user?.role || 'Security Analyst';
  
  // Event handlers
  const handleUserMenuClick = (e) => {
    e.preventDefault();
    e.stopPropagation();
    setShowUserMenu(!showUserMenu);
  };

  // Close dropdowns when clicking outside
  useEffect(() => {
    const handleClickOutside = (event) => {
      if (!event.target.closest('.user-profile-container')) {
        setShowUserMenu(false);
        setShowManagementSubmenu(false);
      }
    };

    document.addEventListener('mousedown', handleClickOutside);
    return () => document.removeEventListener('mousedown', handleClickOutside);
  }, []);

  // Close submenu when main menu closes
  useEffect(() => {
    if (!showUserMenu) {
      setShowManagementSubmenu(false);
    }
  }, [showUserMenu]);

  return (
    <header>
      <div className="container header-container">
        <a href="#" className="logo">
          <div className="logo-icon"><i className="fas fa-shield-alt"></i></div>
          <div className="logo-text">CRISP</div>
        </a>
        <div className="nav-actions">
          <div className="search-bar">
            <span className="search-icon"><i className="fas fa-search"></i></span>
            <input type="text" placeholder="Search platform..." />
          </div>
          <div className="notifications" onClick={() => showPage('notifications')} style={{cursor: 'pointer'}}>
            <i className="fas fa-bell"></i>
            <span className="notification-count">3</span>
          </div>
          
          {/* Enhanced User Profile Menu */}
          <div className="user-profile-container">
            <button className="user-profile" onClick={handleUserMenuClick} type="button">
              <div className="avatar">{userInitial}</div>
              <div className="user-info">
                <div className="user-name">{userName}</div>
                <div className="user-role">{userRole}</div>
              </div>
              <i className="fas fa-chevron-down"></i>
            </button>
            
            {showUserMenu && (
              <div className="user-menu-dropdown">
                <div className="dropdown-header">
                  <div className="user-avatar-large">{userInitial}</div>
                  <div>
                    <div className="user-name-large">{userName}</div>
                    <div className="user-email">{user?.username || 'admin@example.com'}</div>
                  </div>
                </div>
                <div className="menu-divider"></div>
                <div className="menu-items">
                  <button className="menu-item" onClick={() => {setShowUserMenu(false); showPage('profile');}} type="button">
                    <i className="fas fa-user"></i>
                    <span>My Profile</span>
                  </button>
                  <button className="menu-item" onClick={() => {setShowUserMenu(false); showPage('account-settings');}} type="button">
                    <i className="fas fa-cog"></i>
                    <span>Account Settings</span>
                  </button>
                  <div className="menu-divider"></div>
                  <div className="menu-item-submenu">
                    <button className="menu-item" onClick={() => setShowManagementSubmenu(!showManagementSubmenu)} type="button">
                      <i className="fas fa-users"></i>
                      <span>Management</span>
                      <i className={`fas fa-chevron-${showManagementSubmenu ? 'up' : 'down'} submenu-arrow`}></i>
                    </button>
                    {showManagementSubmenu && (
                      <div className="submenu">
                        <button className="submenu-item" onClick={() => {setShowUserMenu(false); setShowManagementSubmenu(false); showPage('user-management');}} type="button">
                          <i className="fas fa-users"></i>
                          <span>User Management</span>
                        </button>
                        <button className="submenu-item" onClick={() => {setShowUserMenu(false); setShowManagementSubmenu(false); showPage('organisation-management');}} type="button">
                          <i className="fas fa-university"></i>
                          <span>Organisation Management</span>
                        </button>
                        <button className="submenu-item" onClick={() => {setShowUserMenu(false); setShowManagementSubmenu(false); showPage('trust-management');}} type="button">
                          <i className="fas fa-handshake"></i>
                          <span>Trust Management</span>
                        </button>
                      </div>
                    )}
                  </div>
                  {/* Admin Settings - BlueVision Admins only */}
                  {userRole === 'BlueVisionAdmin' && (
                    <button className="menu-item" onClick={() => {setShowUserMenu(false); showPage('admin-settings');}} type="button">
                      <i className="fas fa-shield-alt"></i>
                      <span>Admin Settings</span>
                    </button>
                  )}
                  {/* Register User - BlueVision Admins only */}
                  {userRole === 'BlueVisionAdmin' && navigateToRegisterUser && (
                    <button className="menu-item" onClick={() => {setShowUserMenu(false); navigateToRegisterUser();}} type="button">
                      <i className="fas fa-user-plus"></i>
                      <span>Register New User</span>
                    </button>
                  )}
                </div>
                <div className="menu-divider"></div>
                <button className="menu-item logout-item" onClick={() => {
                  setShowUserMenu(false); 
                  console.log('Logout button clicked - onLogout:', onLogout, typeof onLogout);
                  if (typeof onLogout === 'function') {
                    onLogout();
                  } else {
                    console.error('onLogout is not a function:', onLogout);
                    alert('Logout function not available. Please refresh the page.');
                  }
                }} type="button">
                  <i className="fas fa-sign-out-alt"></i>
                  <span>Logout</span>
                </button>
              </div>
            )}
          </div>
        </div>
      </div>
    </header>
  );
}

// Main Navigation Component
function MainNav({ activePage, showPage, user, onLogout, isAdmin }) {
  const [systemStatus, setSystemStatus] = useState('loading');
  
  // Check system status periodically
  useEffect(() => {
    const checkStatus = async () => {
      const status = await api.get('/api/threat-feeds/');
      setSystemStatus(status ? 'active' : 'offline');
    };
    
    checkStatus();
    const statusInterval = setInterval(checkStatus, 30000); // Check every 30 seconds
    
    return () => clearInterval(statusInterval);
  }, []);
  
  return (
    <nav className="main-nav">
      <div className="container nav-container">
        <ul className="nav-links">
          <li>
            <a 
              onClick={() => showPage('dashboard')} 
              className={activePage === 'dashboard' ? 'active' : ''}
            >
              <i className="fas fa-chart-line"></i> Dashboard
            </a>
          </li>
          <li>
            <a 
              onClick={() => showPage('threat-feeds')} 
              className={activePage === 'threat-feeds' ? 'active' : ''}
            >
              <i className="fas fa-rss"></i> Threat Feeds
            </a>
          </li>
          <li>
            <a 
              onClick={() => showPage('ioc-management')} 
              className={activePage === 'ioc-management' ? 'active' : ''}
            >
              <i className="fas fa-search"></i> IoC Management
            </a>
          </li>
          <li>
            <a 
              onClick={() => showPage('ttp-analysis')} 
              className={activePage === 'ttp-analysis' ? 'active' : ''}
            >
              <i className="fas fa-sitemap"></i> TTP Analysis
            </a>
          </li>
          <li>
            <a 
              onClick={() => showPage('institutions')} 
              className={activePage === 'institutions' ? 'active' : ''}
            >
              <i className="fas fa-building"></i> Organisations
            </a>
          </li>
          <li>
            <a 
              onClick={() => showPage('reports')} 
              className={activePage === 'reports' ? 'active' : ''}
            >
              <i className="fas fa-file-alt"></i> Reports
            </a>
          </li>
        </ul>
        <div className="nav-right">
          <div className="status-indicator">
            <span 
              className="status-dot" 
              style={{
                backgroundColor: systemStatus === 'active' ? '#28a745' : 
                                systemStatus === 'loading' ? '#ffc107' : '#dc3545'
              }}
            ></span>
            <span>
              {systemStatus === 'active' ? 'System Online' : 
               systemStatus === 'loading' ? 'Checking...' : 'System Offline'}
            </span>
          </div>
        </div>
      </div>
    </nav>
  );
}

// Dashboard Component
function Dashboard({ active, showPage, user }) {
  if (!active) return null;
  
  // State for dashboard data
  const [dashboardStats, setDashboardStats] = useState({
    threat_feeds: 0,
    indicators: 0,
    ttps: 0,
    status: 'loading'
  });
  
  // State for recent IoC data
  const [recentIoCs, setRecentIoCs] = useState([]);
  const [iocLoading, setIocLoading] = useState(false);
  const [iocError, setIocError] = useState(null);
  
  // D3 Chart References and State
  const chartRef = useRef(null);
  const tooltipRef = useRef(null);
  const cleanupRef = useRef(null);
  const [chartData, setChartData] = useState([]);
  const [chartLoading, setChartLoading] = useState(false);
  const [chartError, setChartError] = useState(null);
  const [chartFilters, setChartFilters] = useState({
    days: 30,
    type: null,
    feed_id: null
  });
  const [chartSummary, setChartSummary] = useState({
    total_indicators: 0,
    avg_daily: 0,
    type_distribution: []
  });

  // System Health Monitoring State
  const [systemHealth, setSystemHealth] = useState({
    status: 'unknown',
    database: { status: 'unknown' },
    services: { redis: { status: 'unknown' } },
    system: { cpu_percent: 0, memory_percent: 0, disk_percent: 0 },
    feeds: { total: 0, active: 0, external: 0, feeds: [] },
    errors: [],
    timestamp: null
  });
  const [healthLoading, setHealthLoading] = useState(false);
  const [healthError, setHealthError] = useState(null);
  
  // Recent Activities State
  const [recentActivities, setRecentActivities] = useState([]);
  const [activitiesLoading, setActivitiesLoading] = useState(false);
  const [activitiesError, setActivitiesError] = useState(null);

  // Dashboard Export State
  const [showDashboardExportModal, setShowDashboardExportModal] = useState(false);
  const [dashboardExportFormat, setDashboardExportFormat] = useState('json');
  const [dashboardExporting, setDashboardExporting] = useState(false);
  
  // Fetch dashboard data from backend - only if user is authenticated
  useEffect(() => {
    if (active) {
      // Check if user has valid token before making API calls
      const token = localStorage.getItem('crisp_auth_token');
      const userStr = localStorage.getItem('crisp_user');
      
      if (token && userStr) {
        // Fetch dashboard data individually to handle failures gracefully
        fetchDashboardData().catch(error => console.error('Dashboard data error:', error));
        fetchRecentIoCs().catch(error => console.error('Recent IoCs error:', error));
        fetchChartData().catch(error => console.error('Chart data error:', error));
        fetchSystemHealth().catch(error => console.error('System health error:', error));
        fetchRecentActivities().catch(error => console.error('Recent activities error:', error));
      }
    }
  }, [active]);

  // Refetch chart data when filters change - only if user is authenticated
  useEffect(() => {
    if (active) {
      const token = localStorage.getItem('crisp_auth_token');
      if (token) {
        fetchChartData();
      }
    }
  }, [chartFilters, active]);

  // Auto-refresh system health every 5 minutes - only if user is authenticated
  useEffect(() => {
    if (!active) return;
    
    const token = localStorage.getItem('crisp_auth_token');
    if (!token) return;
    
    const interval = setInterval(() => {
      const currentToken = localStorage.getItem('crisp_auth_token');
      if (currentToken) {
        fetchSystemHealth();
      }
    }, 5 * 60 * 1000); // 5 minutes instead of 30 seconds
    
    return () => clearInterval(interval);
  }, [active]);
  
  const fetchDashboardData = async () => {
    const feedsData = await api.get('/api/threat-feeds/');
    if (feedsData) {
      let totalIndicators = 0;
      let totalTTPs = 0;
      
      // Limit to first 3 feeds to reduce API calls - for performance in production
      const limitedFeeds = (feedsData.results || []).slice(0, 3);
      
      // Get indicator and TTP counts from limited feeds only
      for (const feed of limitedFeeds) {
        const feedStatus = await api.get(`/api/threat-feeds/${feed.id}/status/`);
        if (feedStatus) {
          totalIndicators += feedStatus.indicator_count || 0;
          totalTTPs += feedStatus.ttp_count || 0;
        }
      }
      
      setDashboardStats({
        threat_feeds: feedsData.count || 0,
        indicators: totalIndicators,
        ttps: totalTTPs,
        status: 'active'
      });
    }
  };

  // Fetch recent IoCs for dashboard table
  async function fetchRecentIoCs() {
    setIocLoading(true);
    setIocError(null);
    
    try {
      const indicatorsData = await api.get('/api/indicators/');
      if (indicatorsData && indicatorsData.results) {
        // Transform and limit to most recent 6 IoCs
        const transformedIoCs = indicatorsData.results
          .slice(0, 6)
          .map(indicator => transformIoCForDashboard(indicator));
        
        setRecentIoCs(transformedIoCs);
      } else {
        setRecentIoCs([]);
      }
    } catch (error) {
      console.error('Error fetching recent IoCs:', error);
      setIocError('Failed to load recent threat intelligence');
      setRecentIoCs([]);
    } finally {
      setIocLoading(false);
    }
  }

  // Fetch chart data from API
  async function fetchChartData() {
    setChartLoading(true);
    setChartError(null);
    
    try {
      const queryParams = new URLSearchParams({
        days: chartFilters.days.toString()
      });
      
      if (chartFilters.type) {
        queryParams.append('type', chartFilters.type);
      }
      if (chartFilters.feed_id) {
        queryParams.append('feed_id', chartFilters.feed_id);
      }
      
      const response = await api.get(`/api/threat-activity-chart/?${queryParams}`);
      
      if (response && response.success) {
        setChartData(response.data);
        setChartSummary(response.summary);
        
        // Redraw chart with new data
        if (chartRef.current) {
          createThreatActivityChart(response.data, response.summary);
        }
      } else {
        throw new Error('Failed to fetch chart data');
      }
    } catch (error) {
      console.error('Error fetching chart data:', error);
      setChartError('Failed to load chart data');
      setChartData([]);
    } finally {
      setChartLoading(false);
    }
  }

  // Fetch system health data from API
  async function fetchSystemHealth() {
    setHealthLoading(true);
    setHealthError(null);
    
    try {
      const response = await api.get('/api/system-health/');
      
      if (response) {
        setSystemHealth({
          status: response.status || 'unknown',
          database: response.database || { status: 'unknown' },
          services: response.services || { redis: { status: 'unknown' } },
          system: response.system || { cpu_percent: 0, memory_percent: 0, disk_percent: 0 },
          feeds: response.feeds || { total: 0, active: 0, external: 0, feeds: [] },
          errors: response.errors || [],
          timestamp: response.timestamp || new Date().toISOString()
        });
      } else {
        throw new Error('Failed to fetch system health data');
      }
    } catch (error) {
      console.error('Error fetching system health:', error);
      setHealthError('Failed to load system health data');
      // Set fallback data
      setSystemHealth(prev => ({
        ...prev,
        status: 'error',
        timestamp: new Date().toISOString()
      }));
    } finally {
      setHealthLoading(false);
    }
  }

  // Transform IoC data for dashboard display
  const transformIoCForDashboard = (indicator) => {
    // Map indicator types to display names
    const typeMapping = {
      'ip': 'IP Address',
      'domain': 'Domain',
      'url': 'URL',
      'file_hash': 'File Hash',
      'email': 'Email Address',
      'user_agent': 'User Agent'
    };

    // Determine severity based on confidence level
    const getSeverity = (confidence) => {
      if (confidence >= 80) return { level: 'high', label: 'High' };
      if (confidence >= 50) return { level: 'medium', label: 'Medium' };
      return { level: 'low', label: 'Low' };
    };

    // Format IoC value for display (truncate if too long)
    const formatValue = (value, type) => {
      if (type === 'file_hash' && value.length > 16) {
        return value.substring(0, 16) + '...';
      }
      if (value.length > 30) {
        return value.substring(0, 30) + '...';
      }
      return value;
    };

    const severity = getSeverity(indicator.confidence || 50);

    // Type icons mapping
    const typeIcons = {
      'ip': 'fa-network-wired',
      'domain': 'fa-globe',
      'url': 'fa-link',
      'file_hash': 'fa-file-signature',
      'email': 'fa-envelope',
      'user_agent': 'fa-browser'
    };

    // Age calculation
    const getAge = (dateString) => {
      const date = new Date(dateString);
      const now = new Date();
      const diffTime = Math.abs(now - date);
      const diffDays = Math.ceil(diffTime / (1000 * 60 * 60 * 24));
      
      if (diffDays === 1) return '1 day ago';
      if (diffDays < 7) return `${diffDays} days ago`;
      if (diffDays < 30) return `${Math.ceil(diffDays / 7)} weeks ago`;
      return `${Math.ceil(diffDays / 30)} months ago`;
    };
    
    return {
      id: indicator.id,
      displayType: typeMapping[indicator.type] || indicator.type.charAt(0).toUpperCase() + indicator.type.slice(1),
      typeIcon: typeIcons[indicator.type] || 'fa-question-circle',
      rawType: indicator.type,
      title: indicator.name || '',
      value: indicator.value,
      truncatedValue: formatValue(indicator.value, indicator.type),
      source: indicator.threat_feed?.name || indicator.source || 'Internal',
      severity: severity.label,
      severityClass: severity.level,
      confidence: indicator.confidence || 50,
      status: indicator.is_active !== false ? 'active' : 'inactive',
      isAnonymized: indicator.is_anonymized || false,
      age: getAge(indicator.created_at || new Date().toISOString()),
      created_at: indicator.created_at || new Date().toISOString()
    };
  };

  // Fetch recent activities
  async function fetchRecentActivities() {
    setActivitiesLoading(true);
    setActivitiesError(null);
    
    try {
      const response = await api.get('/api/recent-activities/?limit=10');
      if (response && response.success) {
        setRecentActivities(response.activities || []);
      } else {
        setActivitiesError('Failed to load recent activities');
      }
    } catch (error) {
      console.error('Error fetching recent activities:', error);
      setActivitiesError('Failed to load recent activities');
    } finally {
      setActivitiesLoading(false);
    }
  }

  // Utility functions for system health display
  const getStatusColor = (status) => {
    switch (status?.toLowerCase()) {
      case 'healthy':
      case 'connected':
      case 'active':
      case 'success':
        return '#28a745';
      case 'warning':
      case 'stale':
        return '#ffc107';
      case 'error':
      case 'disconnected':
      case 'failed':
      case 'inactive':
        return '#dc3545';
      default:
        return '#6c757d';
    }
  };

  const getStatusIcon = (status) => {
    switch (status?.toLowerCase()) {
      case 'healthy':
      case 'connected':
      case 'active':
      case 'success':
        return 'fas fa-check-circle';
      case 'warning':
      case 'stale':
        return 'fas fa-exclamation-triangle';
      case 'error':
      case 'disconnected':
      case 'failed':
      case 'inactive':
        return 'fas fa-times-circle';
      default:
        return 'fas fa-question-circle';
    }
  };

  const formatTimestamp = (timestamp) => {
    if (!timestamp) return 'Unknown';
    
    const date = new Date(timestamp);
    const now = new Date();
    const diffMs = now - date;
    const diffMins = Math.floor(diffMs / 60000);
    const diffHours = Math.floor(diffMs / 3600000);
    const diffDays = Math.floor(diffMs / 86400000);
    
    if (diffMins < 1) return 'Just now';
    if (diffMins < 60) return `${diffMins}m ago`;
    if (diffHours < 24) return `${diffHours}h ago`;
    if (diffDays < 7) return `${diffDays}d ago`;
    
    return date.toLocaleDateString();
  };

  const formatUptime = (seconds) => {
    if (!seconds) return 'Unknown';
    
    const hours = Math.floor(seconds / 3600);
    const minutes = Math.floor((seconds % 3600) / 60);
    
    if (hours > 24) {
      const days = Math.floor(hours / 24);
      const remainingHours = hours % 24;
      return `${days}d ${remainingHours}h`;
    }
    
    return `${hours}h ${minutes}m`;
  };

  const testFeedConnection = async (feedId) => {
    try {
      const response = await api.post(`/api/threat-feeds/${feedId}/test-connection/`);
      if (response && response.success) {
        // Refresh system health to show updated connection status
        fetchSystemHealth();
        alert('Connection test successful!');
      } else {
        alert('Connection test failed. Please check the feed configuration.');
      }
    } catch (error) {
      console.error('Error testing feed connection:', error);
      alert('Connection test failed due to an error.');
    }
  };
  
  // Set up D3 charts when component mounts or data changes
  useEffect(() => {
    if (active && chartRef.current && chartData.length > 0) {
      createThreatActivityChart(chartData, chartSummary);
    }
    
    // Cleanup function
    return () => {
      if (cleanupRef.current) {
        cleanupRef.current();
      }
    };
  }, [active, chartData, chartSummary]);

  // Real-time updates - refresh chart data every 5 minutes
  useEffect(() => {
    if (!active) return;

    const interval = setInterval(() => {
      console.log('Auto-refreshing chart data...');
      fetchChartData();
    }, 5 * 60 * 1000); // 5 minutes

    return () => clearInterval(interval);
  }, [active, chartFilters]);

  // Handle window resize for responsive chart
  useEffect(() => {
    const handleResize = () => {
      if (active && chartRef.current && chartData.length > 0) {
        // Debounce resize events
        clearTimeout(window.chartResizeTimeout);
        window.chartResizeTimeout = setTimeout(() => {
          createThreatActivityChart(chartData, chartSummary);
        }, 300);
      }
    };

    window.addEventListener('resize', handleResize);
    return () => {
      window.removeEventListener('resize', handleResize);
      clearTimeout(window.chartResizeTimeout);
    };
  }, [active, chartData, chartSummary]);

  // Cleanup on component unmount
  useEffect(() => {
    return () => {
      // Clean up chart elements
      if (cleanupRef.current) {
        cleanupRef.current();
      }
      
      // Clean up any remaining tooltips
      d3.selectAll('.chart-tooltip').remove();
      
      // Clear any remaining timeouts
      clearTimeout(window.chartResizeTimeout);
    };
  }, []);

  const createThreatActivityChart = (data = [], summary = {}) => {
    // Clean up previous chart and tooltip
    if (cleanupRef.current) {
      cleanupRef.current();
    }
    
    // Clear the container safely
    if (chartRef.current) {
      // Use React-safe approach to clear D3 content
      const container = d3.select(chartRef.current);
      container.selectAll("*").remove();
    }
    
    // Return early if no container or data
    if (!chartRef.current || !data || data.length === 0) {
      if (chartRef.current) {
        const svg = d3.select(chartRef.current)
          .append("svg")
          .attr("width", "100%")
          .attr("height", 300)
          .attr("viewBox", `0 0 ${chartRef.current.clientWidth || 400} 300`);
        
        svg.append("text")
          .attr("x", "50%")
          .attr("y", "50%")
          .attr("text-anchor", "middle")
          .attr("dominant-baseline", "middle")
          .style("font-size", "14px")
          .style("fill", "#666")
          .text(chartLoading ? "Loading chart data..." : "No data available");
      }
      return;
    }

    try {
      // Responsive dimensions
      const containerWidth = chartRef.current.clientWidth || 400;
      const width = Math.max(containerWidth, 400);
      const height = 350;
      const margin = { 
        top: 40, 
        right: 60, 
        bottom: 60, 
        left: 70 
      };
      const innerWidth = width - margin.left - margin.right;
      const innerHeight = height - margin.top - margin.bottom;

      // Create SVG with proper cleanup
      const svg = d3.select(chartRef.current)
        .append("svg")
        .attr("width", "100%")
        .attr("height", height)
        .attr("viewBox", `0 0 ${width} ${height}`)
        .style("max-width", "100%")
        .style("height", "auto");

      const g = svg.append("g")
        .attr("transform", `translate(${margin.left},${margin.top})`);

      // Parse dates and prepare data
      const parseDate = d3.timeParse("%Y-%m-%d");
      const formattedData = data.map(d => ({
        date: parseDate(d.date),
        count: d.count,
        types: d.types || {},
        originalDate: d.date
      })).filter(d => d.date && !isNaN(d.count));

      if (formattedData.length === 0) {
        svg.append("text")
          .attr("x", "50%")
          .attr("y", "50%")
          .attr("text-anchor", "middle")
          .attr("dominant-baseline", "middle")
          .style("font-size", "14px")
          .style("fill", "#666")
          .text("No valid data to display");
        return;
      }

      // Dynamic scales
      const x = d3.scaleTime()
        .domain(d3.extent(formattedData, d => d.date))
        .range([0, innerWidth]);

      const maxCount = d3.max(formattedData, d => d.count) || 1;
      const y = d3.scaleLinear()
        .domain([0, maxCount * 1.1])
        .range([innerHeight, 0])
        .nice();

      // Create tooltip - ensure it's properly tracked
      let tooltip = tooltipRef.current;
      if (!tooltip) {
        tooltip = d3.select("body").append("div")
          .attr("class", "chart-tooltip")
          .style("opacity", 0)
          .style("position", "absolute")
          .style("background", "rgba(0, 0, 0, 0.9)")
          .style("color", "white")
          .style("padding", "12px")
          .style("border-radius", "6px")
          .style("font-size", "13px")
          .style("pointer-events", "none")
          .style("z-index", "1000")
          .style("box-shadow", "0 4px 12px rgba(0, 0, 0, 0.3)");
        
        tooltipRef.current = tooltip;
      }

      // Add gradient
      const defs = svg.append("defs");
      const gradientId = `areaGradient-${Date.now()}`;
      
      const gradient = defs.append("linearGradient")
        .attr("id", gradientId)
        .attr("x1", "0%")
        .attr("y1", "0%")
        .attr("x2", "0%")
        .attr("y2", "100%");

      gradient.append("stop")
        .attr("offset", "0%")
        .attr("stop-color", "#0056b3")
        .attr("stop-opacity", 0.8);

      gradient.append("stop")
        .attr("offset", "100%")
        .attr("stop-color", "#00a0e9")
        .attr("stop-opacity", 0.1);

      // Add grid lines
      g.append("g")
        .attr("class", "grid")
        .attr("transform", `translate(0,${innerHeight})`)
        .call(d3.axisBottom(x)
          .ticks(Math.min(7, formattedData.length))
          .tickSize(-innerHeight)
          .tickFormat("")
        )
        .style("stroke-dasharray", "3,3")
        .style("opacity", 0.3);

      g.append("g")
        .attr("class", "grid")
        .call(d3.axisLeft(y)
          .ticks(6)
          .tickSize(-innerWidth)
          .tickFormat("")
        )
        .style("stroke-dasharray", "3,3")
        .style("opacity", 0.3);

      // Add area chart
      const area = d3.area()
        .x(d => x(d.date))
        .y0(innerHeight)
        .y1(d => y(d.count))
        .curve(d3.curveCardinal);

      g.append("path")
        .datum(formattedData)
        .attr("fill", `url(#${gradientId})`)
        .attr("d", area);

      // Add line chart
      const line = d3.line()
        .x(d => x(d.date))
        .y(d => y(d.count))
        .curve(d3.curveCardinal);

      g.append("path")
        .datum(formattedData)
        .attr("fill", "none")
        .attr("stroke", "#0056b3")
        .attr("stroke-width", 3)
        .attr("d", line);

      // Add interactive dots
      g.selectAll(".dot")
        .data(formattedData)
        .enter().append("circle")
        .attr("class", "dot")
        .attr("cx", d => x(d.date))
        .attr("cy", d => y(d.count))
        .attr("r", 4)
        .attr("fill", "#0056b3")
        .attr("stroke", "white")
        .attr("stroke-width", 2)
        .style("cursor", "pointer")
        .on("mouseover", function(event, d) {
          d3.select(this)
            .transition().duration(200)
            .attr("r", 6)
            .attr("fill", "#ff6b35");

          const formatDate = d3.timeFormat("%B %d, %Y");
          const typeBreakdown = Object.entries(d.types)
            .map(([type, count]) => `${type}: ${count}`)
            .join("<br>");

          if (tooltip) {
            tooltip.transition().duration(200).style("opacity", .9);
            tooltip.html(`
              <strong>${formatDate(d.date)}</strong><br/>
              Total IoCs: <strong>${d.count}</strong><br/>
              ${typeBreakdown ? `<br/><em>Breakdown:</em><br/>${typeBreakdown}` : ''}
            `)
              .style("left", (event.pageX + 10) + "px")
              .style("top", (event.pageY - 28) + "px");
          }
        })
        .on("mouseout", function(event, d) {
          d3.select(this)
            .transition().duration(200)
            .attr("r", 4)
            .attr("fill", "#0056b3");

          if (tooltip) {
            tooltip.transition().duration(500).style("opacity", 0);
          }
        });

      // Add axes
      const formatTick = d3.timeFormat("%m/%d");
      g.append("g")
        .attr("transform", `translate(0,${innerHeight})`)
        .call(d3.axisBottom(x)
          .ticks(Math.min(7, formattedData.length))
          .tickFormat(formatTick)
        )
        .selectAll("text")
        .style("text-anchor", "end")
        .attr("dx", "-.8em")
        .attr("dy", ".15em")
        .attr("transform", "rotate(-45)");

      g.append("g")
        .call(d3.axisLeft(y).ticks(6))
        .append("text")
        .attr("transform", "rotate(-90)")
        .attr("y", 6)
        .attr("dy", "0.71em")
        .attr("text-anchor", "end")
        .style("fill", "#666")
        .text("IoC Count");

      // Add title
      g.append("text")
        .attr("x", innerWidth / 2)
        .attr("y", -15)
        .attr("text-anchor", "middle")
        .style("font-size", "18px")
        .style("font-weight", "600")
        .style("fill", "#2d3748")
        .text("Threat Activity Trends");

      // Add summary stats
      const statsText = `Total: ${summary.total_indicators || 0} IoCs | Daily Avg: ${summary.avg_daily || 0}`;
      g.append("text")
        .attr("x", innerWidth / 2)
        .attr("y", innerHeight + 50)
        .attr("text-anchor", "middle")
        .style("font-size", "12px")
        .style("fill", "#666")
        .text(statsText);

      // Set up cleanup function
      cleanupRef.current = () => {
        if (tooltipRef.current) {
          tooltipRef.current.remove();
          tooltipRef.current = null;
        }
        if (chartRef.current) {
          d3.select(chartRef.current).selectAll("*").remove();
        }
      };

    } catch (error) {
      console.error('Error creating chart:', error);
      setChartError('Failed to create chart visualization');
    }
  };

  // Dashboard Export Functions
  function closeDashboardExportModal() {
    setShowDashboardExportModal(false);
    setDashboardExportFormat('json');
  }

  async function handleDashboardExport() {
    setDashboardExporting(true);
    
    try {
      let exportData;
      let filename;
      let mimeType;

      const exportPayload = {
        export_date: new Date().toISOString(),
        dashboard_stats: dashboardStats,
        recent_iocs: recentIoCs,
        system_health: systemHealth,
        chart_data: chartData,
        chart_summary: chartSummary,
        chart_filters: chartFilters
      };

      switch (dashboardExportFormat) {
        case 'csv':
          exportData = exportDashboardToCSV(exportPayload);
          filename = `dashboard_export_${new Date().toISOString().split('T')[0]}.csv`;
          mimeType = 'text/csv';
          break;
          
        case 'json':
          exportData = exportDashboardToJSON(exportPayload);
          filename = `dashboard_export_${new Date().toISOString().split('T')[0]}.json`;
          mimeType = 'application/json';
          break;
          
        case 'summary':
          exportData = exportDashboardToSummary(exportPayload);
          filename = `dashboard_summary_${new Date().toISOString().split('T')[0]}.txt`;
          mimeType = 'text/plain';
          break;
          
        default:
          throw new Error('Unsupported export format');
      }

      // Create and download file
      const blob = new Blob([exportData], { type: mimeType });
      const url = window.URL.createObjectURL(blob);
      const link = document.createElement('a');
      link.href = url;
      link.download = filename;
      document.body.appendChild(link);
      link.click();
      document.body.removeChild(link);
      window.URL.revokeObjectURL(url);

      closeDashboardExportModal();
      
      console.log(`Successfully exported dashboard data as ${dashboardExportFormat.toUpperCase()}`);
      
    } catch (error) {
      console.error('Dashboard export failed:', error);
      alert('Export failed. Please try again.');
    } finally {
      setDashboardExporting(false);
    }
  }

  function exportDashboardToCSV(data) {
    let csvContent = '';
    
    // Add header
    csvContent += 'CRISP Dashboard Export\n';
    csvContent += `Export Date: ${new Date(data.export_date).toLocaleString()}\n\n`;
    
    // Dashboard Statistics
    csvContent += 'DASHBOARD STATISTICS\n';
    csvContent += 'Metric,Value\n';
    csvContent += `Active IoCs,${data.dashboard_stats.indicators || 0}\n`;
    csvContent += `TTPs,${data.dashboard_stats.ttps || 0}\n`;
    csvContent += `Threat Feeds,${data.dashboard_stats.threat_feeds || 0}\n`;
    csvContent += `Platform Status,${data.dashboard_stats.status || 'Unknown'}\n\n`;

    // Recent IoCs Table
    if (data.recent_iocs && data.recent_iocs.length > 0) {
      csvContent += 'RECENT INDICATORS OF COMPROMISE\n';
      csvContent += 'Type,Indicator,Source,Severity,Status,Created\n';
      
      data.recent_iocs.forEach(ioc => {
        const csvRow = [
          ioc.displayType || '',
          `"${(ioc.value || '').replace(/"/g, '""')}"`,
          ioc.source || '',
          ioc.severity || '',
          'Active',
          ioc.created_at || ''
        ].join(',');
        csvContent += csvRow + '\n';
      });
      csvContent += '\n';
    }

    // System Health Summary
    if (data.system_health) {
      csvContent += 'SYSTEM HEALTH\n';
      csvContent += 'Component,Status,Details\n';
      csvContent += `Overall Status,${data.system_health.status || 'Unknown'},\n`;
      csvContent += `Database,${data.system_health.database?.status || 'Unknown'},${data.system_health.database?.details || ''}\n`;
      csvContent += `Redis,${data.system_health.services?.redis?.status || 'Unknown'},${data.system_health.services?.redis?.details || ''}\n`;
      if (data.system_health.system) {
        csvContent += `CPU Usage,${data.system_health.system.cpu_percent?.toFixed(1) || 'N/A'}%,\n`;
        csvContent += `Memory Usage,${data.system_health.system.memory_percent?.toFixed(1) || 'N/A'}%,\n`;
        csvContent += `Disk Usage,${data.system_health.system.disk_percent?.toFixed(1) || 'N/A'}%,\n`;
      }
    }

    return csvContent;
  }

  function exportDashboardToJSON(data) {
    return JSON.stringify(data, null, 2);
  }

  function exportDashboardToSummary(data) {
    let summary = '';
    
    summary += 'CRISP THREAT INTELLIGENCE DASHBOARD SUMMARY\n';
    summary += '=' + '='.repeat(48) + '\n\n';
    summary += `Export Date: ${new Date(data.export_date).toLocaleString()}\n\n`;

    // Overview
    summary += 'OVERVIEW\n';
    summary += '-'.repeat(20) + '\n';
    summary += `• Active IoCs: ${data.dashboard_stats.indicators || 0}\n`;
    summary += `• TTPs: ${data.dashboard_stats.ttps || 0}\n`;
    summary += `• Threat Feeds: ${data.dashboard_stats.threat_feeds || 0}\n`;
    summary += `• Platform Status: ${data.dashboard_stats.status || 'Unknown'}\n\n`;

    // Recent Activity
    if (data.recent_iocs && data.recent_iocs.length > 0) {
      summary += 'RECENT THREAT INTELLIGENCE\n';
      summary += '-'.repeat(30) + '\n';
      summary += `Total Recent IoCs: ${data.recent_iocs.length}\n\n`;
      
      const typeDistribution = data.recent_iocs.reduce((acc, ioc) => {
        acc[ioc.displayType] = (acc[ioc.displayType] || 0) + 1;
        return acc;
      }, {});
      
      summary += 'Type Distribution:\n';
      Object.entries(typeDistribution).forEach(([type, count]) => {
        summary += `  • ${type}: ${count}\n`;
      });
      summary += '\n';
    }

    // System Health
    if (data.system_health) {
      summary += 'SYSTEM HEALTH\n';
      summary += '-'.repeat(20) + '\n';
      summary += `Overall Status: ${data.system_health.status || 'Unknown'}\n`;
      summary += `Database: ${data.system_health.database?.status || 'Unknown'}\n`;
      summary += `Redis: ${data.system_health.services?.redis?.status || 'Unknown'}\n`;
      
      if (data.system_health.system) {
        summary += `CPU Usage: ${data.system_health.system.cpu_percent?.toFixed(1) || 'N/A'}%\n`;
        summary += `Memory Usage: ${data.system_health.system.memory_percent?.toFixed(1) || 'N/A'}%\n`;
        summary += `Disk Usage: ${data.system_health.system.disk_percent?.toFixed(1) || 'N/A'}%\n`;
      }
      summary += '\n';
    }

    // Chart Summary
    if (data.chart_summary && data.chart_summary.total_indicators > 0) {
      summary += 'THREAT ACTIVITY TRENDS\n';
      summary += '-'.repeat(25) + '\n';
      summary += `Total Indicators (${data.chart_filters.days} days): ${data.chart_summary.total_indicators}\n`;
      summary += `Daily Average: ${data.chart_summary.avg_daily}\n`;
      summary += `Date Range: ${data.chart_summary.start_date} to ${data.chart_summary.end_date}\n\n`;
    }

    summary += 'Generated by CRISP Threat Intelligence Platform\n';
    
    return summary;
  }

  return (
    <section id="dashboard" className={`page-section ${active ? 'active' : ''}`}>
      {/* Dashboard Header */}
      <div className="page-header">
        <div>
          <h1 className="page-title">Threat Intelligence Dashboard</h1>
          <p className="page-subtitle">Overview of threat intelligence and platform activity</p>
        </div>
        <div className="action-buttons">
          <button className="btn btn-outline" onClick={() => setShowDashboardExportModal(true)}><i className="fas fa-download"></i> Export Data</button>
          <button className="btn btn-primary" onClick={() => showPage('threat-feeds', 'addFeed')}><i className="fas fa-plus"></i> Add New Feed</button>
        </div>
      </div>

      {/* Stats Cards */}
      <div className="stats-grid">
        <div className="stat-card">
          <div className="stat-title">
            <div className="stat-icon"><i className="fas fa-search"></i></div>
            <span>Active IoCs</span>
          </div>
          <div className="stat-value">
            {dashboardStats.indicators || 0}
          </div>
          <div className="stat-change increase">
            <span><i className="fas fa-arrow-up"></i></span>
            <span>Live data</span>
          </div>
        </div>
        <div className="stat-card">
          <div className="stat-title">
            <div className="stat-icon"><i className="fas fa-sitemap"></i></div>
            <span>TTPs</span>
          </div>
          <div className="stat-value">
            {dashboardStats.ttps || 0}
          </div>
          <div className="stat-change increase">
            <span><i className="fas fa-arrow-up"></i></span>
            <span>Live data</span>
          </div>
        </div>
        <div className="stat-card">
          <div className="stat-title">
            <div className="stat-icon"><i className="fas fa-rss"></i></div>
            <span>Threat Feeds</span>
          </div>
          <div className="stat-value">
            {dashboardStats.threat_feeds || 0}
          </div>
          <div className="stat-change increase">
            <span><i className="fas fa-arrow-up"></i></span>
            <span>Live data</span>
          </div>
        </div>
        <div className="stat-card">
          <div className="stat-title">
            <div className="stat-icon"><i className="fas fa-server"></i></div>
            <span>Platform Status</span>
          </div>
          <div className="stat-value">
            {dashboardStats.status === 'active' ? 'Online' : 'Offline'}
          </div>
          <div className="stat-change">
            <span><i className="fas fa-circle" style={{color: dashboardStats.status === 'active' ? '#28a745' : '#dc3545'}}></i></span>
            <span>Live status</span>
          </div>
        </div>
      </div>

      {/* Main Grid */}
      <div className="main-grid">
        {/* Threat Feed */}
        <div>
          <div className="card">
            <div className="card-header">
              <h2 className="card-title"><i className="fas fa-shield-alt card-icon"></i> Recent Threat Intelligence</h2>
              <div className="card-actions">
                <button 
                  className="btn btn-outline btn-sm" 
                  onClick={fetchRecentIoCs}
                  disabled={iocLoading}
                >
                  <i className={`fas fa-sync-alt ${iocLoading ? 'fa-spin' : ''}`}></i> 
                  {iocLoading ? 'Refreshing...' : 'Refresh'}
                </button>
              </div>
            </div>
            <div className="card-content">
              {iocLoading ? (
                <div className="loading-state">
                  <div className="loading-spinner"></div>
                  <p>Loading recent threat intelligence...</p>
                </div>
              ) : iocError ? (
                <div className="error-state">
                  <i className="fas fa-exclamation-triangle"></i>
                  <p>{iocError}</p>
                  <button className="btn btn-primary btn-sm" onClick={fetchRecentIoCs}>
                    <i className="fas fa-retry"></i> Retry
                  </button>
                </div>
              ) : recentIoCs.length === 0 ? (
                <div className="empty-state">
                  <i className="fas fa-shield-alt"></i>
                  <p>No threat intelligence available</p>
                  <p className="text-muted">IoCs will appear here once feeds are consumed</p>
                </div>
              ) : (
                <table className="data-table">
                  <thead>
                    <tr>
                      <th>Type</th>
                      <th>Indicator</th>
                      <th>Source</th>
                      <th>Severity</th>
                      <th>Status</th>
                    </tr>
                  </thead>
                  <tbody>
                    {recentIoCs.map((ioc, index) => (
                      <tr key={`${ioc.id || index}`}>
                        <td>
                          <div className="type-indicator">
                            <i className={`fas ${ioc.typeIcon}`}></i>
                            <span>{ioc.displayType}</span>
                          </div>
                        </td>
                        <td>
                          <div className="indicator-value">
                            <span className="value" title={ioc.value}>{ioc.truncatedValue}</span>
                            {ioc.isAnonymized && (
                              <span className="badge badge-anonymized">
                                <i className="fas fa-mask"></i> Anonymized
                              </span>
                            )}
                          </div>
                        </td>
                        <td>
                          <div className="source-info">
                            <span className="source-name">{ioc.source}</span>
                            <div className="source-meta">
                              <span className="age-indicator" title={`Created: ${ioc.created_at}`}>
                                {ioc.age}
                              </span>
                            </div>
                          </div>
                        </td>
                        <td>
                          <span className={`badge badge-${ioc.severityClass}`}>
                            {ioc.severity}
                          </span>
                        </td>
                        <td>
                          <div className="badge-tags">
                            <span className="badge badge-active">Active</span>
                            {ioc.confidence >= 80 && (
                              <span className="badge badge-verified">
                                <i className="fas fa-check-circle"></i> High Confidence
                              </span>
                            )}
                            {ioc.confidence < 50 && (
                              <span className="badge badge-warning">
                                <i className="fas fa-exclamation-triangle"></i> Low Confidence
                              </span>
                            )}
                            <span className="badge badge-realtime" title="Real-time data">
                              <i className="fas fa-broadcast-tower"></i> Live
                            </span>
                          </div>
                        </td>
                      </tr>
                    ))}
                  </tbody>
                </table>
              )}
            </div>
          </div>

          <div className="card">
            <div className="card-header">
              <h2 className="card-title"><i className="fas fa-chart-area card-icon"></i> Threat Activity Trends</h2>
              <div className="card-actions">
                <select 
                  className="btn btn-outline btn-sm"
                  value={chartFilters.days}
                  onChange={(e) => setChartFilters({...chartFilters, days: parseInt(e.target.value)})}
                  style={{marginRight: '10px'}}
                >
                  <option value="7">Last 7 Days</option>
                  <option value="14">Last 14 Days</option>
                  <option value="30">Last 30 Days</option>
                  <option value="60">Last 60 Days</option>
                  <option value="90">Last 90 Days</option>
                </select>
                
                <select 
                  className="btn btn-outline btn-sm"
                  value={chartFilters.type || ''}
                  onChange={(e) => setChartFilters({...chartFilters, type: e.target.value || null})}
                  style={{marginRight: '10px'}}
                >
                  <option value="">All Types</option>
                  <option value="ip">IP Address</option>
                  <option value="domain">Domain</option>
                  <option value="url">URL</option>
                  <option value="file_hash">File Hash</option>
                  <option value="email">Email</option>
                </select>
                
                <button 
                  className="btn btn-outline btn-sm"
                  onClick={fetchChartData}
                  disabled={chartLoading}
                  title="Refresh chart data"
                >
                  <i className={`fas fa-sync-alt ${chartLoading ? 'fa-spin' : ''}`}></i>
                  {chartLoading ? ' Loading...' : ' Refresh'}
                </button>
              </div>
            </div>
            
            {/* Chart Status Bar */}
            {chartSummary.total_indicators > 0 && (
              <div className="card-status-bar" style={{
                background: '#f8f9fa', 
                padding: '8px 16px', 
                fontSize: '12px', 
                color: '#666',
                borderBottom: '1px solid #e9ecef'
              }}>
                <span><strong>Total IoCs:</strong> {chartSummary.total_indicators}</span>
                <span style={{margin: '0 15px'}}>|</span>
                <span><strong>Daily Average:</strong> {chartSummary.avg_daily}</span>
                <span style={{margin: '0 15px'}}>|</span>
                <span><strong>Date Range:</strong> {chartSummary.start_date} to {chartSummary.end_date}</span>
              </div>
            )}
            
            <div className="card-content">
              {chartError && (
                <div className="alert alert-error" style={{
                  background: '#fff5f5',
                  border: '1px solid #fed7d7',
                  color: '#c53030',
                  padding: '12px',
                  borderRadius: '4px',
                  marginBottom: '16px'
                }}>
                  <i className="fas fa-exclamation-triangle"></i> {chartError}
                </div>
              )}
              
              <ChartErrorBoundary>
                <div style={{position: 'relative', minHeight: '350px'}}>
                  {chartLoading && (
                    <div style={{
                      position: 'absolute',
                      top: '50%',
                      left: '50%',
                      transform: 'translate(-50%, -50%)',
                      textAlign: 'center',
                      zIndex: 10
                    }}>
                      <i className="fas fa-spinner fa-spin" style={{fontSize: '24px', color: '#0056b3'}}></i>
                      <p style={{marginTop: '10px', color: '#666'}}>Loading chart data...</p>
                    </div>
                  )}
                  <div 
                    className="chart-container" 
                    ref={chartRef} 
                    style={{
                      minHeight: '350px',
                      width: '100%',
                      overflow: 'visible'
                    }}
                  >
                    {/* D3.js Chart will be rendered here */}
                  </div>
                </div>
              </ChartErrorBoundary>
            </div>
          </div>
        </div>

        {/* Side Panel */}
        <div className="side-panels">
          {/* Connected Organisations */}
          <div className="card">
            <div className="card-header">
              <h2 className="card-title"><i className="fas fa-building card-icon"></i> Connected Organisations</h2>
            </div>
            <div className="card-content">
              <ul className="organisation-list">
                <li className="organisation-item">
                  <div className="organisation-logo">UP</div>
                  <div className="organisation-details">
                    <div className="organisation-name">University of Pretoria</div>
                    <div className="organisation-stats">
                      <div className="stat-item"><i className="fas fa-exchange-alt"></i> 125 IoCs</div>
                      <div className="stat-item"><i className="fas fa-clock"></i> 5m ago</div>
                    </div>
                  </div>
                  <div className="trust-level">
                    <div className="trust-fill" style={{ width: '90%' }}></div>
                  </div>
                </li>
                <li className="organisation-item">
                  <div className="organisation-logo">CS</div>
                  <div className="organisation-details">
                    <div className="organisation-name">Cyber Security Hub</div>
                    <div className="organisation-stats">
                      <div className="stat-item"><i className="fas fa-exchange-alt"></i> 342 IoCs</div>
                      <div className="stat-item"><i className="fas fa-clock"></i> 17m ago</div>
                    </div>
                  </div>
                  <div className="trust-level">
                    <div className="trust-fill" style={{ width: '85%' }}></div>
                  </div>
                </li>
                <li className="organisation-item">
                  <div className="organisation-logo">SR</div>
                  <div className="organisation-details">
                    <div className="organisation-name">SANReN CSIRT</div>
                    <div className="organisation-stats">
                      <div className="stat-item"><i className="fas fa-exchange-alt"></i> 208 IoCs</div>
                      <div className="stat-item"><i className="fas fa-clock"></i> 32m ago</div>
                    </div>
                  </div>
                  <div className="trust-level">
                    <div className="trust-fill" style={{ width: '75%' }}></div>
                  </div>
                </li>
                <li className="organisation-item">
                  <div className="organisation-logo">SB</div>
                  <div className="organisation-details">
                    <div className="organisation-name">SABRIC</div>
                    <div className="organisation-stats">
                      <div className="stat-item"><i className="fas fa-exchange-alt"></i> 156 IoCs</div>
                      <div className="stat-item"><i className="fas fa-clock"></i> 1h ago</div>
                    </div>
                  </div>
                  <div className="trust-level">
                    <div className="trust-fill" style={{ width: '70%' }}></div>
                  </div>
                </li>
              </ul>
            </div>
          </div>

          {/* Recent Activity */}
          <div className="card">
            <div className="card-header">
              <h2 className="card-title"><i className="fas fa-history card-icon"></i> Recent Activity</h2>
            </div>
            <div className="card-content">
              {activitiesLoading ? (
                <div className="loading-state">
                  <div className="loading-spinner"></div>
                  <p>Loading recent activities...</p>
                </div>
              ) : activitiesError ? (
                <div className="error-state">
                  <i className="fas fa-exclamation-triangle"></i>
                  <p>{activitiesError}</p>
                  <button className="btn btn-primary btn-sm" onClick={fetchRecentActivities}>
                    <i className="fas fa-retry"></i> Retry
                  </button>
                </div>
              ) : recentActivities.length === 0 ? (
                <div className="empty-state">
                  <i className="fas fa-history"></i>
                  <p>No recent activities</p>
                  <p className="text-muted">System activities will appear here</p>
                </div>
              ) : (
                <div className="activity-container">
                  {recentActivities.length > 5 && (
                    <div className="activity-scroll-indicator visible">
                      <i className="fas fa-arrows-alt-v"></i> Scroll for more
                    </div>
                  )}
                  <ul className={`activity-stream ${recentActivities.length > 5 ? 'has-scroll' : ''}`}>
                    {recentActivities.map((activity) => (
                      <li key={activity.id} className="activity-item">
                        <div className="activity-icon">
                          <i className={activity.icon}></i>
                        </div>
                        <div className="activity-details">
                          <div className="activity-text">{activity.title}</div>
                          {activity.description && (
                            <div className="activity-description">{activity.description}</div>
                          )}
                          <div className="activity-meta">
                            <div className="activity-time">{activity.time_ago}</div>
                            <span className={`badge ${activity.badge_type}`}>
                              {activity.badge_text}
                            </span>
                          </div>
                        </div>
                      </li>
                    ))}
                  </ul>
                </div>
              )}
            </div>
          </div>
        </div>
      </div>

      {/* System Health & Feed Status Monitoring */}
      <div className="card" style={{marginTop: '24px'}}>
        <div className="card-header">
          <h2 className="card-title">
            <i className="fas fa-heartbeat card-icon"></i> System Health & Feed Status
          </h2>
          <div className="card-actions">
            <button 
              className="btn btn-outline btn-sm"
              onClick={fetchSystemHealth}
              disabled={healthLoading}
              title="Refresh system health"
            >
              <i className={`fas fa-sync-alt ${healthLoading ? 'fa-spin' : ''}`}></i>
              {healthLoading ? ' Loading...' : ' Refresh'}
            </button>
          </div>
        </div>

        <div className="card-content">
          {healthError && (
            <div className="alert alert-error" style={{
              background: '#fff5f5',
              border: '1px solid #fed7d7',
              color: '#c53030',
              padding: '12px',
              borderRadius: '4px',
              marginBottom: '16px'
            }}>
              <i className="fas fa-exclamation-triangle"></i> {healthError}
            </div>
          )}

          {/* System Status Overview */}
          <div className="system-status-overview" style={{
            display: 'grid',
            gridTemplateColumns: 'repeat(auto-fit, minmax(200px, 1fr))',
            gap: '16px',
            marginBottom: '24px'
          }}>
            <div className="status-card" style={{
              background: '#f8f9fa',
              border: '1px solid #dee2e6',
              borderRadius: '8px',
              padding: '16px',
              textAlign: 'center'
            }}>
              <div style={{
                fontSize: '24px',
                color: getStatusColor(systemHealth.status),
                marginBottom: '8px'
              }}>
                <i className={getStatusIcon(systemHealth.status)}></i>
              </div>
              <h3 style={{margin: '0 0 4px 0', fontSize: '16px'}}>Overall Status</h3>
              <p style={{
                margin: '0',
                color: getStatusColor(systemHealth.status),
                fontWeight: 'bold',
                textTransform: 'capitalize'
              }}>
                {systemHealth.status}
              </p>
              <small style={{color: '#666'}}>
                Last Check: {formatTimestamp(systemHealth.timestamp)}
              </small>
            </div>

            <div className="status-card" style={{
              background: '#f8f9fa',
              border: '1px solid #dee2e6',
              borderRadius: '8px',
              padding: '16px',
              textAlign: 'center'
            }}>
              <div style={{
                fontSize: '24px',
                color: getStatusColor(systemHealth.database?.status || 'unknown'),
                marginBottom: '8px'
              }}>
                <i className="fas fa-database"></i>
              </div>
              <h3 style={{margin: '0 0 4px 0', fontSize: '16px'}}>Database</h3>
              <p style={{
                margin: '0',
                color: getStatusColor(systemHealth.database?.status || 'unknown'),
                fontWeight: 'bold',
                textTransform: 'capitalize'
              }}>
                {systemHealth.database?.status || 'Unknown'}
              </p>
              <small style={{color: '#666'}}>
                {systemHealth.database?.connection_count 
                  ? `${systemHealth.database.connection_count} connections`
                  : 'Connection info unavailable'
                }
              </small>
            </div>

            <div className="status-card" style={{
              background: '#f8f9fa',
              border: '1px solid #dee2e6',
              borderRadius: '8px',
              padding: '16px',
              textAlign: 'center'
            }}>
              <div style={{
                fontSize: '24px',
                color: getStatusColor(systemHealth.services?.redis?.status || 'unknown'),
                marginBottom: '8px'
              }}>
                <i className="fas fa-memory"></i>
              </div>
              <h3 style={{margin: '0 0 4px 0', fontSize: '16px'}}>Redis</h3>
              <p style={{
                margin: '0',
                color: getStatusColor(systemHealth.services?.redis?.status || 'unknown'),
                fontWeight: 'bold',
                textTransform: 'capitalize'
              }}>
                {systemHealth.services?.redis?.status || 'Unknown'}
              </p>
              <small style={{color: '#666'}}>
                {systemHealth.services?.redis?.info 
                  ? `v${systemHealth.services.redis.info}`
                  : 'Version unavailable'
                }
              </small>
            </div>

            <div className="status-card" style={{
              background: '#f8f9fa',
              border: '1px solid #dee2e6',
              borderRadius: '8px',
              padding: '16px',
              textAlign: 'center'
            }}>
              <div style={{
                fontSize: '24px',
                color: systemHealth.system?.cpu_percent > 80 ? '#dc3545' : 
                      systemHealth.system?.cpu_percent > 60 ? '#ffc107' : '#28a745',
                marginBottom: '8px'
              }}>
                <i className="fas fa-microchip"></i>
              </div>
              <h3 style={{margin: '0 0 4px 0', fontSize: '16px'}}>System Resources</h3>
              <p style={{margin: '0', fontWeight: 'bold'}}>
                CPU: {systemHealth.system?.cpu_percent?.toFixed(1) || 'N/A'}%
              </p>
              <small style={{color: '#666'}}>
                RAM: {systemHealth.system?.memory_percent?.toFixed(1) || 'N/A'}% | 
                Disk: {systemHealth.system?.disk_percent?.toFixed(1) || 'N/A'}%
              </small>
            </div>
          </div>

          {/* Feed Status Section */}
          <div className="feed-status-section">
            <h3 style={{
              margin: '0 0 16px 0',
              fontSize: '18px',
              borderBottom: '2px solid #dee2e6',
              paddingBottom: '8px'
            }}>
              Feed Status Monitoring
            </h3>

            {/* Feed Summary */}
            {systemHealth.feeds && systemHealth.feeds.total > 0 && (
              <div className="feed-summary" style={{
                display: 'grid',
                gridTemplateColumns: 'repeat(auto-fit, minmax(120px, 1fr))',
                gap: '12px',
                marginBottom: '20px',
                padding: '16px',
                background: '#f1f3f4',
                borderRadius: '6px'
              }}>
                <div style={{textAlign: 'center'}}>
                  <div style={{fontSize: '24px', fontWeight: 'bold', color: '#0056b3'}}>
                    {systemHealth.feeds.total}
                  </div>
                  <small>Total Feeds</small>
                </div>
                <div style={{textAlign: 'center'}}>
                  <div style={{fontSize: '24px', fontWeight: 'bold', color: '#28a745'}}>
                    {systemHealth.feeds.active}
                  </div>
                  <small>Active</small>
                </div>
                <div style={{textAlign: 'center'}}>
                  <div style={{fontSize: '24px', fontWeight: 'bold', color: '#17a2b8'}}>
                    {systemHealth.feeds.external}
                  </div>
                  <small>External</small>
                </div>
                <div style={{textAlign: 'center'}}>
                  <div style={{fontSize: '24px', fontWeight: 'bold', color: '#6c757d'}}>
                    {systemHealth.feeds.total - systemHealth.feeds.external}
                  </div>
                  <small>Internal</small>
                </div>
              </div>
            )}

            {/* Quick Feed Management Action */}
            {systemHealth.feeds && systemHealth.feeds.total === 0 ? (
              <div style={{
                textAlign: 'center',
                color: '#666',
                padding: '24px',
                background: '#f8f9fa',
                borderRadius: '6px',
                marginTop: '16px'
              }}>
                <i className="fas fa-rss" style={{fontSize: '32px', marginBottom: '12px'}}></i>
                <p style={{margin: '0 0 12px 0'}}>No threat feeds configured yet.</p>
                <button 
                  className="btn btn-primary btn-sm"
                  onClick={() => showPage('threat-feeds')}
                >
                  <i className="fas fa-plus"></i> Manage Feeds
                </button>
              </div>
            ) : (
              <div style={{
                textAlign: 'center',
                padding: '16px',
                marginTop: '16px'
              }}>
                <button 
                  className="btn btn-outline btn-sm"
                  onClick={() => showPage('threat-feeds')}
                >
                  <i className="fas fa-cog"></i> Manage All Feeds
                </button>
              </div>
            )}
          </div>

          {/* Error Summary */}
          {systemHealth.errors && systemHealth.errors.length > 0 && (
            <div className="error-summary" style={{
              marginTop: '24px',
              padding: '16px',
              background: '#fff5f5',
              border: '1px solid #fed7d7',
              borderRadius: '6px'
            }}>
              <h4 style={{
                margin: '0 0 12px 0',
                color: '#c53030',
                fontSize: '16px'
              }}>
                <i className="fas fa-exclamation-triangle"></i> System Errors ({systemHealth.errors.length})
              </h4>
              <ul style={{margin: '0', paddingLeft: '20px'}}>
                {systemHealth.errors.map((error, index) => (
                  <li key={index} style={{
                    color: '#c53030',
                    marginBottom: '4px'
                  }}>
                    {error}
                  </li>
                ))}
              </ul>
            </div>
          )}

          {/* System Metrics */}
          {systemHealth.system && Object.keys(systemHealth.system).length > 0 && (
            <div className="system-metrics" style={{
              marginTop: '24px',
              padding: '16px',
              background: '#f8f9fa',
              borderRadius: '6px'
            }}>
              <h4 style={{
                margin: '0 0 12px 0',
                fontSize: '16px'
              }}>
                <i className="fas fa-chart-line"></i> System Metrics
              </h4>
              <div style={{
                display: 'grid',
                gridTemplateColumns: 'repeat(auto-fit, minmax(200px, 1fr))',
                gap: '12px',
                fontSize: '14px'
              }}>
                {systemHealth.system.uptime && (
                  <div>
                    <strong>Uptime:</strong> {formatUptime(systemHealth.system.uptime)}
                  </div>
                )}
                {systemHealth.system.load_average && (
                  <div>
                    <strong>Load Average:</strong> {systemHealth.system.load_average.join(', ')}
                  </div>
                )}
                <div>
                  <strong>Last Updated:</strong> {formatTimestamp(systemHealth.system.last_check)}
                </div>
              </div>
            </div>
          )}
        </div>
      </div>

      {/* Dashboard Export Modal */}
      {showDashboardExportModal && (
        <div className="modal-overlay" onClick={closeDashboardExportModal}>
          <div className="modal-content" onClick={(e) => e.stopPropagation()}>
            <div className="modal-header">
              <h2><i className="fas fa-download"></i> Export Dashboard Data</h2>
              <button className="modal-close" onClick={closeDashboardExportModal}>
                <i className="fas fa-times"></i>
              </button>
            </div>
            <div className="modal-body">
              <div className="form-group">
                <label className="form-label">Export Format</label>
                <select 
                  className="form-control"
                  value={dashboardExportFormat} 
                  onChange={(e) => setDashboardExportFormat(e.target.value)}
                >
                  <option value="json">JSON - Complete Data</option>
                  <option value="csv">CSV - Tabular Format</option>
                  <option value="summary">Summary Report</option>
                </select>
              </div>

              <div className="export-info">
                <div className="export-preview">
                  <div>
                    <strong>Export Details:</strong>
                    <p>Dashboard export will include:</p>
                    <ul>
                      <li>System statistics ({dashboardStats.indicators} IoCs, {dashboardStats.ttps} TTPs, {dashboardStats.threat_feeds} feeds)</li>
                      <li>Recent threat intelligence ({recentIoCs.length} items)</li>
                      <li>System health data</li>
                      <li>Threat activity chart data ({chartData.length} data points)</li>
                    </ul>
                    {dashboardExportFormat === 'csv' && (
                      <p><em>CSV format includes IoCs table and summary metrics.</em></p>
                    )}
                    {dashboardExportFormat === 'json' && (
                      <p><em>JSON format includes complete structured data export.</em></p>
                    )}
                    {dashboardExportFormat === 'summary' && (
                      <p><em>Summary report includes key insights and formatted overview.</em></p>
                    )}
                  </div>
                </div>
              </div>
            </div>
            <div className="modal-footer">
              <div className="modal-actions">
                <button type="button" className="btn btn-outline" onClick={closeDashboardExportModal} disabled={dashboardExporting}>
                  Cancel
                </button>
                <button type="button" className="btn btn-primary" onClick={handleDashboardExport} disabled={dashboardExporting}>
                  {dashboardExporting ? (
                    <><i className="fas fa-spinner fa-spin"></i> Exporting...</>
                  ) : (
                    <><i className="fas fa-download"></i> Export Dashboard</>
                  )}
                </button>
              </div>
            </div>
          </div>
        </div>
      )}
    </section>
  );
}

// Threat Feeds Component
function ThreatFeeds({ active, navigationState, setNavigationState }) {
  
  const [threatFeeds, setThreatFeeds] = useState([]);
  const [loading, setLoading] = useState(false);
  const [showAddModal, setShowAddModal] = useState(false);
  const [currentPage, setCurrentPage] = useState(1);
  const [activeTab, setActiveTab] = useState('all');
  const [showFilters, setShowFilters] = useState(false);
  const [filters, setFilters] = useState({
    type: '',
    status: '',
    source: '',
    search: ''
  });
  const itemsPerPage = 10;
  const [formData, setFormData] = useState({
    name: '',
    description: '',
    is_external: true,
    taxii_server_url: '',
    taxii_api_root: '',
    taxii_collection_id: '',
    taxii_username: '',
    taxii_password: ''
  });

  // Feed consumption and deletion states
  const [consumingFeeds, setConsumingFeeds] = useState([]);
  const [feedProgress, setFeedProgress] = useState({});
  const [showDeleteFeedModal, setShowDeleteFeedModal] = useState(false);
  const [feedToDelete, setFeedToDelete] = useState(null);
  const [deletingFeed, setDeletingFeed] = useState(false);
  
  // Refs to track intervals and timeouts for cleanup
  const activeIntervals = useRef([]);
  const activeTimeouts = useRef([]);
  
  // Fetch threat feeds from backend
  useEffect(() => {
    if (active) {
      fetchThreatFeeds();
    }
  }, [active]);

  // Handle navigation state for modal triggers
  useEffect(() => {
    if (active && navigationState?.triggerModal === 'addFeed') {
      setShowAddModal(true);
      // Clear navigation state after handling
      setNavigationState({
        triggerModal: null,
        modalParams: {}
      });
    }
  }, [active, navigationState, setNavigationState]);

  // Cleanup intervals and timeouts on unmount
  useEffect(() => {
    return () => {
      // Clear all active intervals
      activeIntervals.current.forEach(intervalId => {
        clearInterval(intervalId);
      });
      activeIntervals.current.length = 0;
      
      // Clear all active timeouts
      activeTimeouts.current.forEach(timeoutId => {
        clearTimeout(timeoutId);
      });
      activeTimeouts.current.length = 0;
    };
  }, []);

  // Handle unhandled promise rejections and extension errors
  useEffect(() => {
    const handleUnhandledRejection = (event) => {
      const errorMessage = event.reason?.message || event.reason;
      
      // Filter out browser extension errors that we can't control
      if (typeof errorMessage === 'string' && 
          (errorMessage.includes('message channel closed') || 
           errorMessage.includes('Extension context invalidated') ||
           errorMessage.includes('chrome-extension://'))) {
        event.preventDefault(); // Suppress these errors silently
        return;
      }
      
      console.warn('Unhandled promise rejection in ThreatFeeds:', event.reason);
      event.preventDefault(); // Prevent default browser behavior
    };

    const handleError = (event) => {
      const errorMessage = event.error?.message || event.message;
      
      // Filter out browser extension errors
      if (typeof errorMessage === 'string' && 
          (errorMessage.includes('message channel closed') || 
           errorMessage.includes('Extension context invalidated') ||
           errorMessage.includes('chrome-extension://'))) {
        event.preventDefault();
        return;
      }
      
      console.warn('Error in ThreatFeeds:', event.error || event.message);
    };

    window.addEventListener('unhandledrejection', handleUnhandledRejection);
    window.addEventListener('error', handleError);
    
    return () => {
      window.removeEventListener('unhandledrejection', handleUnhandledRejection);
      window.removeEventListener('error', handleError);
    };
  }, []);
  
  const fetchThreatFeeds = async () => {
    setLoading(true);
    const data = await api.get('/api/threat-feeds/');
    if (data && data.results) {
      setThreatFeeds(data.results);
    }
    setLoading(false);
  };
  
  const handleConsumeFeed = async (feedId) => {
    // Batch state updates to prevent React reconciliation issues
    setConsumingFeeds(prev => {
      if (prev.includes(feedId)) return prev;
      return [...prev, feedId];
    });
    
    setFeedProgress(prev => {
      if (prev[feedId]) return prev;
      return {
        ...prev,
        [feedId]: {
          stage: 'Initiating',
          message: 'Starting consumption process...',
          percentage: 0
        }
      };
    });
    
    try {
      const result = await api.post(`/api/threat-feeds/${feedId}/consume/`);
      if (result) {
        console.log('Feed consumption started:', result);
        
        // Check if the consumption completed immediately
        console.log('Checking completion status:', result.status, result.status === 'completed');
        if (result.status === 'completed') {
          console.log('Consumption completed immediately, updating UI');
          // Update progress to show completion
          setFeedProgress(prev => ({
            ...prev,
            [feedId]: {
              stage: 'Completed',
              message: `Processed ${result.indicators || 0} indicators and ${result.ttps || 0} TTPs`,
              percentage: 100,
              current: result.indicators || 0,
              total: result.indicators || 0
            }
          }));
          
          // Remove from consuming after showing completion
          const completionTimeout = setTimeout(() => {
            setConsumingFeeds(prev => prev.filter(id => id !== feedId));
            setFeedProgress(prev => {
              const newProgress = { ...prev };
              delete newProgress[feedId];
              return newProgress;
            });
            const timeoutIndex = activeTimeouts.current.indexOf(completionTimeout);
            if (timeoutIndex > -1) {
              activeTimeouts.current.splice(timeoutIndex, 1);
            }
          }, 3000); // Show completion for 3 seconds
          activeTimeouts.current.push(completionTimeout);
          
          // Refresh feeds after consumption
          await fetchThreatFeeds();
          console.log('Feed refresh completed');
          return; // Exit early, no need to poll
        }
        
        // Fallback: If we didn't detect immediate completion, set a shorter timeout to check status
        const fallbackTimeout = setTimeout(async () => {
          console.log('Fallback check - examining current progress state for feed', feedId);
          if (consumingFeeds.includes(feedId)) {
            console.log('Feed still consuming after 5 seconds, checking if it actually completed');
            // Check if consumption actually completed by refreshing feeds
            await fetchThreatFeeds();
            
            // Force completion if consumption seems stuck
            setFeedProgress(prev => ({
              ...prev,
              [feedId]: {
                stage: 'Completed',
                message: 'Consumption completed',
                percentage: 100,
                current: result.indicators || 0,
                total: result.indicators || 0
              }
            }));
            
            setTimeout(() => {
              setConsumingFeeds(prev => prev.filter(id => id !== feedId));
              setFeedProgress(prev => {
                const newProgress = { ...prev };
                delete newProgress[feedId];
                return newProgress;
              });
            }, 2000);
          }
          const fallbackIndex = activeTimeouts.current.indexOf(fallbackTimeout);
          if (fallbackIndex > -1) {
            activeTimeouts.current.splice(fallbackIndex, 1);
          }
        }, 5000);
        activeTimeouts.current.push(fallbackTimeout);
        
        // Start polling for progress (for long-running consumptions)
        const progressInterval = setInterval(async () => {
          try {
            const progressData = await api.get(`/api/threat-feeds/${feedId}/consumption_progress/`).catch(err => {
              console.warn('Progress API call failed:', err);
              return null;
            });
            if (progressData && progressData.success && progressData.progress) {
              const progress = progressData.progress;
              
              // Ensure progress has required properties with multiple null checks
              if (progress && typeof progress === 'object' && progress.stage && typeof progress.stage === 'string') {
                setFeedProgress(prev => ({
                  ...prev,
                  [feedId]: {
                    stage: progress.stage,
                    message: progress.message || `${progress.stage}...`,
                    percentage: progress.percentage || 0,
                    current: progress.current || 0,
                    total: progress.total || 0
                  }
                }));
                
                // If completed, stop polling
                if (progress.stage === 'Completed' || (progress.percentage && progress.percentage >= 100)) {
                clearInterval(progressInterval);
                activeIntervals.current = activeIntervals.current.filter(id => id !== progressInterval);
                
                // Remove from consuming set after a brief delay to show completion
                const completionTimeout = setTimeout(() => {
                  setConsumingFeeds(prev => prev.filter(id => id !== feedId));
                  setFeedProgress(prev => {
                    const newProgress = { ...prev };
                    delete newProgress[feedId];
                    return newProgress;
                  });
                  const timeoutIndex = activeTimeouts.current.indexOf(completionTimeout);
                  if (timeoutIndex > -1) {
                    activeTimeouts.current.splice(timeoutIndex, 1);
                  }
                }, 2000);
                activeTimeouts.current.push(completionTimeout);
                
                // Refresh feeds after consumption
                await fetchThreatFeeds();
                }
              }
            }
          } catch (progressError) {
            console.error('Error fetching progress:', progressError);
            // On repeated errors, stop polling to prevent infinite errors
            if (progressError.message && progressError.message.includes('Cannot read properties of null')) {
              clearInterval(progressInterval);
              activeIntervals.current = activeIntervals.current.filter(id => id !== progressInterval);
              setConsumingFeeds(prev => prev.filter(id => id !== feedId));
              setFeedProgress(prev => {
                const newProgress = { ...prev };
                delete newProgress[feedId];
                return newProgress;
              });
            }
          }
        }, 2000); // Poll every 2 seconds
        activeIntervals.current.push(progressInterval);
        
        // Set a maximum timeout to prevent infinite polling
        const maxTimeout = setTimeout(() => {
          clearInterval(progressInterval);
          activeIntervals.current = activeIntervals.current.filter(id => id !== progressInterval);
          setConsumingFeeds(prev => prev.filter(id => id !== feedId));
          setFeedProgress(prev => {
            const newProgress = { ...prev };
            delete newProgress[feedId];
            return newProgress;
          });
          const maxTimeoutIndex = activeTimeouts.current.indexOf(maxTimeout);
          if (maxTimeoutIndex > -1) {
            activeTimeouts.current.splice(maxTimeoutIndex, 1);
          }
        }, 300000); // 5 minutes maximum
        activeTimeouts.current.push(maxTimeout);
        
      }
    } catch (error) {
      console.error('Error consuming feed:', error);
      alert('Failed to consume feed. Please try again.');
      
      // Remove feed from consuming array on error
      setConsumingFeeds(prev => prev.filter(id => id !== feedId));
      setFeedProgress(prev => {
        const newProgress = { ...prev };
        delete newProgress[feedId];
        return newProgress;
      });
    }
  };

  const handleDeleteFeed = (feed) => {
    setFeedToDelete(feed);
    setShowDeleteFeedModal(true);
  };

  const confirmDeleteFeed = async () => {
    if (!feedToDelete) return;

    setDeletingFeed(true);
    try {
      const result = await api.delete(`/api/threat-feeds/${feedToDelete.id}/`);
      if (result !== null) {
        console.log('Feed deleted successfully:', feedToDelete.name);
        // Refresh feeds list
        await fetchThreatFeeds();
        // Close modal
        closeDeleteFeedModal();
      } else {
        alert('Failed to delete threat feed. Please try again.');
      }
    } catch (error) {
      console.error('Error deleting feed:', error);
      alert('Error deleting threat feed. Please try again.');
    } finally {
      setDeletingFeed(false);
    }
  };

  const closeDeleteFeedModal = () => {
    setShowDeleteFeedModal(false);
    setFeedToDelete(null);
  };

  const handleAddFeed = () => {
    setShowAddModal(true);
  };

  const handleFormChange = (e) => {
    const { name, value, type, checked } = e.target;
    setFormData(prev => ({
      ...prev,
      [name]: type === 'checkbox' ? checked : value
    }));
  };

  const handleFormSubmit = async (e) => {
    e.preventDefault();
    const result = await api.post('/api/threat-feeds/', formData);
    if (result) {
      setShowAddModal(false);
      setFormData({
        name: '',
        description: '',
        is_external: true,
        taxii_server_url: '',
        taxii_api_root: '',
        taxii_collection_id: '',
        taxii_username: '',
        taxii_password: ''
      });
      fetchThreatFeeds();
    }
  };

  const closeModal = () => {
    setShowAddModal(false);
  };

  // Filter and paginate feeds
  const getFilteredFeeds = () => {
    let filtered = threatFeeds;

    // Apply tab filter
    if (activeTab === 'active') {
      filtered = filtered.filter(f => f.is_active);
    } else if (activeTab === 'external') {
      filtered = filtered.filter(f => f.is_external);
    } else if (activeTab === 'internal') {
      filtered = filtered.filter(f => !f.is_external);
    }

    // Apply dropdown filters
    if (filters.type) {
      filtered = filtered.filter(f => 
        (filters.type === 'stix-taxii' && f.taxii_server_url) ||
        (filters.type === 'internal' && !f.is_external) ||
        (filters.type === 'external' && f.is_external)
      );
    }

    if (filters.status) {
      filtered = filtered.filter(f => 
        (filters.status === 'active' && f.is_active) ||
        (filters.status === 'disabled' && !f.is_active)
      );
    }

    if (filters.source) {
      filtered = filtered.filter(f => 
        (filters.source === 'external' && f.is_external) ||
        (filters.source === 'internal' && !f.is_external)
      );
    }

    if (filters.search) {
      filtered = filtered.filter(f => 
        f.name.toLowerCase().includes(filters.search.toLowerCase()) ||
        (f.description && f.description.toLowerCase().includes(filters.search.toLowerCase())) ||
        (f.taxii_server_url && f.taxii_server_url.toLowerCase().includes(filters.search.toLowerCase()))
      );
    }

    return filtered;
  };

  const getPaginatedFeeds = () => {
    const filtered = getFilteredFeeds();
    const startIndex = (currentPage - 1) * itemsPerPage;
    return filtered.slice(startIndex, startIndex + itemsPerPage);
  };

  const getTotalPages = () => {
    return Math.ceil(getFilteredFeeds().length / itemsPerPage);
  };

  const handleTabChange = (tab) => {
    setActiveTab(tab);
    setCurrentPage(1);
  };

  const handleFilterChange = (filterType, value) => {
    setFilters(prev => ({
      ...prev,
      [filterType]: value
    }));
    setCurrentPage(1);
  };

  const handlePageChange = (page) => {
    setCurrentPage(page);
  };

  const toggleFilters = () => {
    setShowFilters(!showFilters);
  };
  
  if (!active) return null;

  return (
    <section id="threat-feeds" className={`page-section ${active ? 'active' : ''}`}>
      <div className="page-header">
        <div>
          <h1 className="page-title">Threat Feeds</h1>
          <p className="page-subtitle">Manage and monitor all threat intelligence feeds</p>
        </div>
        <div className="action-buttons">
          <button className="btn btn-outline" onClick={toggleFilters}>
            <i className="fas fa-filter"></i> Filter Feeds {showFilters ? '▲' : '▼'}
          </button>
          <button className="btn btn-primary" onClick={handleAddFeed}><i className="fas fa-plus"></i> Add New Feed</button>
        </div>
      </div>

      {showFilters && (
        <div className="filters-section">
          <div className="filters-grid">
          <div className="filter-group">
            <label className="filter-label">Feed Type</label>
            <div className="filter-control">
              <select value={filters.type} onChange={(e) => handleFilterChange('type', e.target.value)}>
                <option value="">All Types</option>
                <option value="stix-taxii">STIX/TAXII</option>
                <option value="misp">MISP</option>
                <option value="custom">Custom</option>
                <option value="internal">Internal</option>
              </select>
            </div>
          </div>
          <div className="filter-group">
            <label className="filter-label">Status</label>
            <div className="filter-control">
              <select value={filters.status} onChange={(e) => handleFilterChange('status', e.target.value)}>
                <option value="">All Statuses</option>
                <option value="active">Active</option>
                <option value="disabled">Disabled</option>
                <option value="error">Error</option>
              </select>
            </div>
          </div>
          <div className="filter-group">
            <label className="filter-label">Source</label>
            <div className="filter-control">
              <select value={filters.source} onChange={(e) => handleFilterChange('source', e.target.value)}>
                <option value="">All Sources</option>
                <option value="external">External</option>
                <option value="internal">Internal</option>
                <option value="partner">Partner</option>
              </select>
            </div>
          </div>
          <div className="filter-group">
            <label className="filter-label">Search Feeds</label>
            <div className="filter-control">
              <input 
                type="text" 
                placeholder="Search by name or URL..." 
                value={filters.search}
                onChange={(e) => handleFilterChange('search', e.target.value)}
              />
            </div>
          </div>
          </div>
        </div>
      )}

      <div className="tabs">
        <div 
          className={`tab ${activeTab === 'active' ? 'active' : ''}`}
          onClick={() => handleTabChange('active')}
        >
          Active Feeds ({threatFeeds.filter(f => f.is_active).length})
        </div>
        <div 
          className={`tab ${activeTab === 'external' ? 'active' : ''}`}
          onClick={() => handleTabChange('external')}
        >
          External ({threatFeeds.filter(f => f.is_external).length})
        </div>
        <div 
          className={`tab ${activeTab === 'internal' ? 'active' : ''}`}
          onClick={() => handleTabChange('internal')}
        >
          Internal ({threatFeeds.filter(f => !f.is_external).length})
        </div>
        <div 
          className={`tab ${activeTab === 'all' ? 'active' : ''}`}
          onClick={() => handleTabChange('all')}
        >
          All Feeds ({threatFeeds.length})
        </div>
      </div>

      <div className="card">
        <div className="card-content">
          {loading ? (
            <div style={{textAlign: 'center', padding: '2rem'}}>
              <i className="fas fa-spinner fa-spin"></i> Loading feeds...
            </div>
          ) : (
            <ul className="feed-items">
              {getPaginatedFeeds().map((feed) => (
                <li key={feed.id} className="feed-item">
                  <div className="feed-icon">
                    <i className={feed.is_external ? "fas fa-globe" : "fas fa-server"}></i>
                  </div>
                  <div className="feed-details">
                    <div className="feed-name">{feed.name}</div>
                    <div className="feed-description">{feed.description || 'No description available'}</div>
                    <div className="feed-meta">
                      <div className="feed-stats">
                        <div className="stat-item">
                          <i className="fas fa-link"></i> {feed.taxii_collection_id || 'N/A'}
                        </div>
                        <div className="stat-item">
                          <i className="fas fa-sync-alt"></i> {feed.last_sync ? new Date(feed.last_sync).toLocaleString() : 'Never'}
                        </div>
                        <div className="stat-item">
                          <i className="fas fa-globe"></i> {feed.is_external ? 'External' : 'Internal'}
                        </div>
                      </div>
                      <div className="feed-badges">
                        <span className={`badge ${feed.is_public ? 'badge-active' : 'badge-medium'}`}>
                          {feed.is_public ? 'Public' : 'Private'}
                        </span>
                        <span className="badge badge-connected">STIX/TAXII</span>
                        <button 
                          className="btn btn-sm btn-primary"
                          onClick={() => handleConsumeFeed(feed.id)}
                          disabled={consumingFeeds.includes(feed.id)}
                          style={{minWidth: '140px'}}
                        >
                          {consumingFeeds.includes(feed.id) ? (
                            <>
                              <i className="fas fa-spinner fa-spin"></i>
                              <div style={{display: 'flex', flexDirection: 'column', alignItems: 'flex-start', fontSize: '11px'}}>
                                <span>{feedProgress[feed.id]?.stage || 'Processing'}</span>
                                {feedProgress[feed.id]?.current && feedProgress[feed.id]?.total && (
                                  <span style={{opacity: 0.8}}>
                                    {feedProgress[feed.id].current}/{feedProgress[feed.id].total}
                                  </span>
                                )}
                                {feedProgress[feed.id]?.percentage > 0 && (
                                  <span style={{opacity: 0.8}}>
                                    {feedProgress[feed.id].percentage}%
                                  </span>
                                )}
                              </div>
                            </>
                          ) : (
                            <>
                              <i className="fas fa-download"></i> Consume
                            </>
                          )}
                        </button>
                        <button 
                          className="btn btn-sm btn-danger"
                          onClick={() => handleDeleteFeed(feed)}
                          disabled={consumingFeeds.includes(feed.id)}
                          title={consumingFeeds.includes(feed.id) ? "Cannot delete while consuming" : "Delete this threat feed"}
                        >
                          <i className="fas fa-trash"></i>
                        </button>
                      </div>
                    </div>
                  </div>
                </li>
              ))}
            </ul>
          )}
        </div>
      </div>

      {getTotalPages() > 1 && (
        <div className="pagination">
          <div 
            className={`page-item ${currentPage === 1 ? 'disabled' : ''}`}
            onClick={() => currentPage > 1 && handlePageChange(currentPage - 1)}
          >
            <i className="fas fa-chevron-left"></i>
          </div>
          {Array.from({ length: getTotalPages() }, (_, i) => i + 1).map(page => (
            <div 
              key={page}
              className={`page-item ${page === currentPage ? 'active' : ''}`}
              onClick={() => handlePageChange(page)}
            >
              {page}
            </div>
          ))}
          <div 
            className={`page-item ${currentPage === getTotalPages() ? 'disabled' : ''}`}
            onClick={() => currentPage < getTotalPages() && handlePageChange(currentPage + 1)}
          >
            <i className="fas fa-chevron-right"></i>
          </div>
        </div>
      )}

      {/* Add New Feed Modal */}
      {showAddModal && (
        <div className="modal-overlay" onClick={closeModal}>
          <div className="modal-content" onClick={(e) => e.stopPropagation()}>
            <div className="modal-header">
              <h2>Add New Threat Feed</h2>
              <button className="modal-close" onClick={closeModal}>
                <i className="fas fa-times"></i>
              </button>
            </div>
            <form onSubmit={handleFormSubmit} className="modal-body">
              <div className="form-group">
                <label>Feed Name *</label>
                <input
                  type="text"
                  name="name"
                  value={formData.name}
                  onChange={handleFormChange}
                  placeholder="Enter feed name"
                  required
                />
              </div>
              
              <div className="form-group">
                <label>Description</label>
                <textarea
                  name="description"
                  value={formData.description}
                  onChange={handleFormChange}
                  placeholder="Enter feed description"
                  rows="3"
                />
              </div>
              
              <div className="form-group">
                <label className="checkbox-label">
                  <input
                    type="checkbox"
                    name="is_external"
                    checked={formData.is_external}
                    onChange={handleFormChange}
                  />
                  External Feed
                </label>
              </div>
              
              <div className="form-group">
                <label>TAXII Server URL *</label>
                <input
                  type="url"
                  name="taxii_server_url"
                  value={formData.taxii_server_url}
                  onChange={handleFormChange}
                  placeholder="https://example.com/taxii"
                  required
                />
              </div>
              
              <div className="form-group">
                <label>API Root</label>
                <input
                  type="text"
                  name="taxii_api_root"
                  value={formData.taxii_api_root}
                  onChange={handleFormChange}
                  placeholder="api-root"
                />
              </div>
              
              <div className="form-group">
                <label>Collection ID</label>
                <input
                  type="text"
                  name="taxii_collection_id"
                  value={formData.taxii_collection_id}
                  onChange={handleFormChange}
                  placeholder="collection-id"
                />
              </div>
              
              <div className="form-row">
                <div className="form-group">
                  <label>Username</label>
                  <input
                    type="text"
                    name="taxii_username"
                    value={formData.taxii_username}
                    onChange={handleFormChange}
                    placeholder="Username"
                  />
                </div>
                
                <div className="form-group">
                  <label>Password</label>
                  <input
                    type="password"
                    name="taxii_password"
                    value={formData.taxii_password}
                    onChange={handleFormChange}
                    placeholder="Password"
                  />
                </div>
              </div>
              
              <div className="modal-footer">
                <button type="button" className="btn btn-outline" onClick={closeModal}>
                  Cancel
                </button>
                <button type="submit" className="btn btn-primary">
                  <i className="fas fa-plus"></i> Add Feed
                </button>
              </div>
            </form>
          </div>
        </div>
      )}

      {/* Delete Feed Confirmation Modal */}
      {showDeleteFeedModal && (
        <div className="modal-overlay" onClick={closeDeleteFeedModal}>
          <div className="modal-content delete-modal" onClick={(e) => e.stopPropagation()}>
            <div className="modal-header">
              <h2>
                <i className="fas fa-exclamation-triangle" style={{color: '#dc3545'}}></i>
                Delete Threat Feed
              </h2>
              <button className="modal-close" onClick={closeDeleteFeedModal}>
                <i className="fas fa-times"></i>
              </button>
            </div>
            
            <div className="modal-body">
              <div className="delete-confirmation">
                <p>
                  Are you sure you want to delete the threat feed <strong>"{feedToDelete?.name}"</strong>?
                </p>
                <div className="warning-text">
                  <i className="fas fa-warning"></i>
                  <span>This action cannot be undone. All associated indicators and TTP data will also be removed.</span>
                </div>
                
                {feedToDelete && (
                  <div className="feed-info">
                    <div className="info-row">
                      <strong>Type:</strong> {feedToDelete.is_external ? 'External TAXII' : 'Internal'}
                    </div>
                    <div className="info-row">
                      <strong>Collection:</strong> {feedToDelete.taxii_collection_id || 'N/A'}
                    </div>
                    <div className="info-row">
                      <strong>Last Sync:</strong> {feedToDelete.last_sync ? new Date(feedToDelete.last_sync).toLocaleString() : 'Never'}
                    </div>
                  </div>
                )}
              </div>
            </div>

            <div className="modal-footer">
              <div className="modal-actions">
                <button 
                  type="button" 
                  className="btn btn-outline" 
                  onClick={closeDeleteFeedModal}
                  disabled={deletingFeed}
                >
                  Cancel
                </button>
                <button 
                  type="button" 
                  className="btn btn-danger" 
                  onClick={confirmDeleteFeed}
                  disabled={deletingFeed}
                >
                  {deletingFeed ? (
                    <>
                      <i className="fas fa-spinner fa-spin"></i> Deleting...
                    </>
                  ) : (
                    <>
                      <i className="fas fa-trash"></i> Delete Feed
                    </>
                  )}
                </button>
              </div>
            </div>
          </div>
        </div>
      )}
    </section>
  );
}

// IoC Management Component
function IoCManagement({ active }) {
  if (!active) return null;
  
  const [indicators, setIndicators] = useState([]);
  const [filteredIndicators, setFilteredIndicators] = useState([]);
  const [loading, setLoading] = useState(false);
  const [showAddModal, setShowAddModal] = useState(false);
  const [newIoC, setNewIoC] = useState({
    type: '',
    value: '',
    severity: 'Medium',
    description: '',
    source: '',
    confidence: 50,
    threatFeed: '',
    createNewFeed: false,
    newFeedName: '',
    newFeedDescription: ''
  });
  const [formErrors, setFormErrors] = useState({});
  const [submitting, setSubmitting] = useState(false);
  const [showExportModal, setShowExportModal] = useState(false);
  const [exportFormat, setExportFormat] = useState('csv');
  const [exporting, setExporting] = useState(false);
  const [showImportModal, setShowImportModal] = useState(false);
  const [importFile, setImportFile] = useState(null);
  const [importFormat, setImportFormat] = useState('auto');
  const [importing, setImporting] = useState(false);
  const [importPreview, setImportPreview] = useState([]);
  const [showPreview, setShowPreview] = useState(false);
  
  // Edit modal state
  const [showEditModal, setShowEditModal] = useState(false);
  const [editingIndicator, setEditingIndicator] = useState(null);
  const [editFormData, setEditFormData] = useState({
    type: '',
    value: '',
    description: '',
    confidence: 50,
    threat_feed_id: '',
    threatFeedMode: 'existing'
  });
  const [editFormErrors, setEditFormErrors] = useState({});
  const [updating, setUpdating] = useState(false);
  const [editNewFeedName, setEditNewFeedName] = useState('');
  const [editNewFeedDescription, setEditNewFeedDescription] = useState('');
  
  // Share modal state
  const [showShareModal, setShowShareModal] = useState(false);
  const [sharingIndicator, setSharingIndicator] = useState(null);
  const [shareFormData, setShareFormData] = useState({
    organisations: [],
    anonymizationLevel: 'medium',
    shareMethod: 'taxii'
  });
  const [sharing, setSharing] = useState(false);
  const [organisationSearch, setOrganisationSearch] = useState('');
  const [showOrganisationDropdown, setShowOrganisationDropdown] = useState(false);
  const [selectedOrganisationIndex, setSelectedOrganisationIndex] = useState(-1);
  const [shareOrganisationMode, setShareOrganisationMode] = useState('existing');
  const [organisationDropdownSearch, setOrganisationDropdownSearch] = useState('');
  const [showOrganisationSelectDropdown, setShowOrganisationSelectDropdown] = useState(false);
  
  // Threat feeds for Add IoC modal
  const [threatFeeds, setThreatFeeds] = useState([]);
  
  // Mock organisations list - in real app, this would come from API
  const availableOrganisations = [
    'University of Pretoria',
    'Cyber Security Hub',
    'SANReN CSIRT',
    'SABRIC',
    'University of Johannesburg',
    'University of Cape Town',
    'University of the Witwatersrand',
    'Stellenbosch University',
    'Rhodes University',
    'North-West University',
    'University of KwaZulu-Natal',
    'University of the Free State',
    'Nelson Mandela University',
    'University of Limpopo',
    'Walter Sisulu University',
    'Vaal University of Technology',
    'Central University of Technology',
    'Durban University of Technology',
    'Cape Peninsula University of Technology',
    'Tshwane University of Technology',
    'CSIR',
    'Council for Scientific and Industrial Research',
    'South African Police Service',
    'State Security Agency',
    'Department of Communications',
    'SITA (State Information Technology Agency)',
    'Nedbank',
    'Standard Bank',
    'First National Bank',
    'ABSA Bank',
    'Capitec Bank',
    'African Bank',
    'Investec'
  ];
  
  // Filter state management
  const [filters, setFilters] = useState({
    type: '',
    severity: '',
    status: '',
    source: '',
    dateRange: '',
    searchTerm: ''
  });
  
  // Pagination state
  const [currentPage, setCurrentPage] = useState(1);
  const [itemsPerPage, setItemsPerPage] = useState(20);
  const [totalItems, setTotalItems] = useState(0);
  const [totalPages, setTotalPages] = useState(1);
  const [isLoadingMore, setIsLoadingMore] = useState(false);
  
  // Fetch indicators from backend
  useEffect(() => {
    if (active) {
      fetchIndicators();
      fetchThreatFeeds();
    }
  }, [active]);

  // Close dropdown when clicking outside
  useEffect(() => {
    function handleClickOutside(event) {
      if (showOrganisationDropdown && !event.target.closest('.organisation-search-container')) {
        setShowOrganisationDropdown(false);
        setSelectedOrganisationIndex(-1);
      }
    }

    document.addEventListener('mousedown', handleClickOutside);
    return () => {
      document.removeEventListener('mousedown', handleClickOutside);
    };
  }, [showOrganisationDropdown]);
  
  const fetchThreatFeeds = async () => {
    const data = await api.get('/api/threat-feeds/');
    if (data && data.results) {
      setThreatFeeds(data.results);
    }
  };

  // Apply filters when indicators, filters, or pagination settings change
  useEffect(() => {
    applyFilters();
  }, [indicators, filters, currentPage, itemsPerPage]);

  const fetchIndicators = async () => {
    setLoading(true);
    try {
      // Get real indicator data from feeds
      const feedData = await api.get('/api/threat-feeds/');
      if (feedData && feedData.results) {
        let allIndicators = [];
        let totalIndicatorCount = 0;
        
        for (const feed of feedData.results) {
          const feedStatus = await api.get(`/api/threat-feeds/${feed.id}/status/`);
          if (feedStatus && feedStatus.indicator_count > 0) {
            totalIndicatorCount += feedStatus.indicator_count;
            
            // Fetch ALL indicators from this feed, not just 50
            let page = 1;
            let hasMore = true;
            
            while (hasMore) {
              const indicatorsData = await api.get(`/api/threat-feeds/${feed.id}/indicators/?page=${page}&page_size=100`);
              if (indicatorsData && indicatorsData.results && indicatorsData.results.length > 0) {
                const realIndicators = indicatorsData.results.map(indicator => ({
                  id: indicator.id,
                  type: indicator.type === 'ip' ? 'IP Address' : 
                        indicator.type === 'domain' ? 'Domain' :
                        indicator.type === 'url' ? 'URL' :
                        indicator.type === 'file_hash' ? 'File Hash' :
                        indicator.type === 'email' ? 'Email' : 
                        indicator.type === 'user_agent' ? 'User Agent' :
                        indicator.type === 'registry' ? 'Registry Key' :
                        indicator.type === 'mutex' ? 'Mutex' :
                        indicator.type === 'process' ? 'Process' : indicator.type,
                  rawType: indicator.type,
                  title: indicator.name || '',
                  value: indicator.value,
                  severity: indicator.confidence >= 75 ? 'High' : 
                           indicator.confidence >= 50 ? 'Medium' : 'Low',
                  confidence: indicator.confidence,
                  source: indicator.source || feed.name || 'Unknown',
                  description: indicator.description || '',
                  created: new Date(indicator.created_at).toISOString().split('T')[0],
                  createdDate: new Date(indicator.created_at),
                  status: indicator.is_anonymized ? 'Anonymized' : 'Active',
                  feedId: feed.id,
                  feedName: feed.name
                }));
                allIndicators.push(...realIndicators);
                
                // Check if there are more pages
                hasMore = indicatorsData.next !== null;
                page++;
              } else {
                hasMore = false;
              }
            }
          }
        }
        
        // Sort indicators by creation date (newest first)
        allIndicators.sort((a, b) => b.createdDate - a.createdDate);
        
        setIndicators(allIndicators);
        setTotalItems(allIndicators.length);
        console.log(`Loaded ${allIndicators.length} indicators from ${feedData.results.length} feeds`);
      }
    } catch (error) {
      console.error('Error fetching indicators:', error);
    }
    setLoading(false);
  };

  // Filter application logic
  const applyFilters = () => {
    let filtered = [...indicators];

    // Filter by type
    if (filters.type) {
      filtered = filtered.filter(indicator => 
        indicator.rawType === filters.type
      );
    }

    // Filter by severity
    if (filters.severity) {
      filtered = filtered.filter(indicator => 
        indicator.severity.toLowerCase() === filters.severity.toLowerCase()
      );
    }

    // Filter by status
    if (filters.status) {
      filtered = filtered.filter(indicator => 
        indicator.status.toLowerCase() === filters.status.toLowerCase()
      );
    }

    // Filter by source
    if (filters.source) {
      filtered = filtered.filter(indicator => 
        indicator.source.toLowerCase().includes(filters.source.toLowerCase())
      );
    }

    // Filter by search term (searches in title, value, and description)
    if (filters.searchTerm) {
      const searchTerm = filters.searchTerm.toLowerCase();
      filtered = filtered.filter(indicator => 
        indicator.value.toLowerCase().includes(searchTerm) ||
        indicator.description.toLowerCase().includes(searchTerm) ||
        (indicator.title && indicator.title.toLowerCase().includes(searchTerm)) ||
        (indicator.name && indicator.name.toLowerCase().includes(searchTerm))
      );
    }

    // Filter by date range
    if (filters.dateRange) {
      const now = new Date();
      let cutoffDate;
      
      switch (filters.dateRange) {
        case 'today':
          cutoffDate = new Date(now.getFullYear(), now.getMonth(), now.getDate());
          break;
        case 'week':
          cutoffDate = new Date(now.getTime() - 7 * 24 * 60 * 60 * 1000);
          break;
        case 'month':
          cutoffDate = new Date(now.getTime() - 30 * 24 * 60 * 60 * 1000);
          break;
        case 'quarter':
          cutoffDate = new Date(now.getTime() - 90 * 24 * 60 * 60 * 1000);
          break;
        default:
          cutoffDate = null;
      }
      
      if (cutoffDate) {
        filtered = filtered.filter(indicator => 
          indicator.createdDate >= cutoffDate
        );
      }
    }

    setFilteredIndicators(filtered);
    setTotalPages(Math.ceil(filtered.length / itemsPerPage));
    
    // Reset to first page if current page is beyond available pages
    if (currentPage > Math.ceil(filtered.length / itemsPerPage)) {
      setCurrentPage(1);
    }
  };

  // Handle filter changes
  const handleFilterChange = (filterType, value) => {
    setFilters(prev => ({
      ...prev,
      [filterType]: value
    }));
    setCurrentPage(1); // Reset to first page when filters change
  };

  // Reset all filters
  const resetFilters = () => {
    setFilters({
      type: '',
      severity: '',
      status: '',
      source: '',
      dateRange: '',
      searchTerm: ''
    });
    setCurrentPage(1);
  };

  // Get paginated indicators
  const getPaginatedIndicators = () => {
    const startIndex = (currentPage - 1) * itemsPerPage;
    const endIndex = startIndex + itemsPerPage;
    return filteredIndicators.slice(startIndex, endIndex);
  };

  // Handle page changes
  const handlePageChange = (page) => {
    if (page >= 1 && page <= totalPages) {
      setCurrentPage(page);
    }
  };

  // Handle refresh
  const handleRefresh = () => {
    fetchIndicators();
  };
  
  return (
    <section id="ioc-management" className={`page-section ${active ? 'active' : ''}`}>
      <div className="page-header">
        <div>
          <h1 className="page-title">IoC Management</h1>
          <p className="page-subtitle">Manage and analyze indicators of compromise</p>
        </div>
        <div className="action-buttons">
          <button className="btn btn-outline" onClick={() => setShowExportModal(true)}><i className="fas fa-file-export"></i> Export IoCs</button>
          <button className="btn btn-outline" onClick={() => setShowImportModal(true)}><i className="fas fa-file-import"></i> Import IoCs</button>
          <button className="btn btn-primary" onClick={() => setShowAddModal(true)}><i className="fas fa-plus"></i> Add New IoC</button>
        </div>
      </div>

      <div className="filters-section">
        <div className="filters-header">
          <h3><i className="fas fa-filter"></i> Filter & Search IoCs</h3>
          <div className="filter-actions">
            {Object.values(filters).some(value => value !== '') && (
              <button 
                className="btn btn-secondary btn-sm" 
                onClick={resetFilters}
                title="Clear all active filters"
              >
                <i className="fas fa-times"></i> Clear Filters
              </button>
            )}
            <div className="results-summary">
              {Object.values(filters).some(value => value !== '') ? (
                <span className="filtered-count">
                  <strong>{filteredIndicators.length}</strong> of <strong>{indicators.length}</strong> indicators match
                </span>
              ) : (
                <span className="total-count">
                  <strong>{indicators.length}</strong> total indicators
                </span>
              )}
            </div>
          </div>
        </div>
        
        <div className="filters-grid">
          <div className="filter-group">
            <label className="filter-label">Search</label>
            <div className="filter-control">
              <input
                type="text"
                placeholder="Search by value or description..."
                value={filters.searchTerm}
                onChange={(e) => handleFilterChange('searchTerm', e.target.value)}
                className="form-control"
              />
            </div>
          </div>
          
          <div className="filter-group">
            <label className="filter-label">IoC Type</label>
            <div className="filter-control">
              <select 
                value={filters.type}
                onChange={(e) => handleFilterChange('type', e.target.value)}
                className="form-control"
              >
                <option value="">All Types</option>
                <option value="ip">IP Address</option>
                <option value="domain">Domain</option>
                <option value="url">URL</option>
                <option value="file_hash">File Hash</option>
                <option value="email">Email</option>
                <option value="user_agent">User Agent</option>
                <option value="registry">Registry Key</option>
                <option value="mutex">Mutex</option>
                <option value="process">Process</option>
              </select>
            </div>
          </div>
          
          <div className="filter-group">
            <label className="filter-label">Severity</label>
            <div className="filter-control">
              <select 
                value={filters.severity}
                onChange={(e) => handleFilterChange('severity', e.target.value)}
                className="form-control"
              >
                <option value="">All Severities</option>
                <option value="high">High</option>
                <option value="medium">Medium</option>
                <option value="low">Low</option>
              </select>
            </div>
          </div>
          
          <div className="filter-group">
            <label className="filter-label">Status</label>
            <div className="filter-control">
              <select 
                value={filters.status}
                onChange={(e) => handleFilterChange('status', e.target.value)}
                className="form-control"
              >
                <option value="">All Statuses</option>
                <option value="active">Active</option>
                <option value="anonymized">Anonymized</option>
                <option value="inactive">Inactive</option>
                <option value="review">Under Review</option>
              </select>
            </div>
          </div>
          
          <div className="filter-group">
            <label className="filter-label">Source</label>
            <div className="filter-control">
              <input
                type="text"
                placeholder="Filter by source..."
                value={filters.source}
                onChange={(e) => handleFilterChange('source', e.target.value)}
                className="form-control"
              />
            </div>
          </div>
          
          <div className="filter-group">
            <label className="filter-label">Date Range</label>
            <div className="filter-control">
              <select 
                value={filters.dateRange}
                onChange={(e) => handleFilterChange('dateRange', e.target.value)}
                className="form-control"
              >
                <option value="">All Time</option>
                <option value="today">Today</option>
                <option value="week">Last Week</option>
                <option value="month">Last Month</option>
                <option value="quarter">Last Quarter</option>
              </select>
            </div>
          </div>
        </div>
      </div>

      <div className="card">
        <div className="card-header">
          <h2 className="card-title"><i className="fas fa-search card-icon"></i> Indicators of Compromise</h2>
          <div className="card-actions">
            <div className="items-per-page-selector" style={{ display: 'flex', alignItems: 'center', gap: '0.5rem', marginRight: '1rem' }}>
              <label htmlFor="itemsPerPage" style={{ fontSize: '0.75rem', color: '#666', whiteSpace: 'nowrap' }}>Show:</label>
              <select 
                id="itemsPerPage"
                value={itemsPerPage} 
                onChange={(e) => {
                  setItemsPerPage(Number(e.target.value));
                  setCurrentPage(1);
                }}
                className="form-control form-control-sm"
                style={{
                  height: '32px',
                  fontSize: '0.875rem',
                  padding: '0.25rem 0.5rem',
                  minWidth: '100px',
                  borderRadius: '4px',
                  border: '1px solid #ccc'
                }}
              >
                <option value={10}>10 per page</option>
                <option value={20}>20 per page</option>
                <option value={50}>50 per page</option>
                <option value={100}>100 per page</option>
              </select>
            </div>
            <button 
              className="btn btn-outline btn-sm" 
              onClick={handleRefresh} 
              disabled={loading}
              style={{
                height: '32px',
                fontSize: '0.875rem',
                padding: '0.25rem 0.75rem',
                display: 'flex',
                alignItems: 'center',
                gap: '0.4rem',
                borderRadius: '4px',
                lineHeight: '1',
                minHeight: '32px',
                maxHeight: '32px'
              }}
            >
              <i className={`fas fa-sync-alt ${loading ? 'fa-spin' : ''}`}></i> 
              {loading ? 'Refreshing...' : 'Refresh'}
            </button>
          </div>
        </div>
        <div className="card-content">
          <div className="table-responsive">
            <table className="data-table">
            <thead>
              <tr>
                <th><input type="checkbox" /></th>
                <th>Type</th>
                <th>Title</th>
                <th>Value</th>
                <th>Description</th>
                <th>Severity</th>
                <th>Source</th>
                <th>Date Added</th>
                <th>Status</th>
                <th>Actions</th>
              </tr>
            </thead>
            <tbody>
              {loading ? (
                <tr>
                  <td colSpan="10" style={{textAlign: 'center', padding: '2rem'}}>
                    <i className="fas fa-spinner fa-spin"></i> Loading indicators...
                  </td>
                </tr>
              ) : getPaginatedIndicators().length > 0 ? (
                getPaginatedIndicators().map((indicator) => (
                  <tr key={indicator.id}>
                    <td><input type="checkbox" /></td>
                    <td>
                      <span className={`type-badge type-${indicator.rawType}`}>
                        {indicator.type}
                      </span>
                    </td>
                    <td className="indicator-title" title={indicator.title || ''}>
                      {indicator.title ? 
                        (indicator.title.length > 30 ? 
                          `${indicator.title.substring(0, 30)}...` : 
                          indicator.title
                        ) : 
                        <em className="text-muted">No title</em>
                      }
                    </td>
                    <td className="indicator-value" title={indicator.value}>
                      {indicator.value.length > 50 ? 
                        `${indicator.value.substring(0, 50)}...` : 
                        indicator.value
                      }
                    </td>
                    <td className="indicator-description" title={indicator.description || ''}>
                      {indicator.description ? 
                        (indicator.description.length > 40 ? 
                          `${indicator.description.substring(0, 40)}...` : 
                          indicator.description
                        ) : 
                        <em className="text-muted">No description</em>
                      }
                    </td>
                    <td>
                      <span className={`badge badge-${indicator.severity.toLowerCase()}`}>
                        {indicator.severity}
                      </span>
                    </td>
                    <td>{indicator.source}</td>
                    <td>{indicator.created}</td>
                    <td>
                      <span className={`badge badge-${indicator.status.toLowerCase()}`}>
                        {indicator.status}
                      </span>
                    </td>
                    <td style={{whiteSpace: 'nowrap', textAlign: 'center'}}>
                      <button 
                        className="btn btn-outline btn-sm" 
                        title="Edit Indicator"
                        onClick={() => handleEditIndicator(indicator)}
                        style={{marginRight: '5px'}}
                      >
                        <i className="fas fa-edit"></i>
                      </button>
                      <button 
                        className="btn btn-outline btn-sm" 
                        title="Share Indicator"
                        onClick={() => handleShareIndicator(indicator)}
                      >
                        <i className="fas fa-share-alt"></i>
                      </button>
                    </td>
                  </tr>
                ))
              ) : filteredIndicators.length === 0 && indicators.length > 0 ? (
                <tr>
                  <td colSpan="10" style={{textAlign: 'center', padding: '2rem'}}>
                    <i className="fas fa-filter"></i> No indicators match the current filters.
                    <br />
                    <button className="btn btn-outline btn-sm mt-2" onClick={resetFilters}>
                      <i className="fas fa-times"></i> Clear Filters
                    </button>
                  </td>
                </tr>
              ) : (
                <tr>
                  <td colSpan="10" style={{textAlign: 'center', padding: '2rem'}}>
                    <i className="fas fa-info-circle"></i> No indicators found. 
                    Try consuming threat feeds to populate data.
                  </td>
                </tr>
              )}
            </tbody>
            </table>
          </div>
        </div>
      </div>

      {/* Enhanced Pagination */}
      <div 
        className="pagination-wrapper"
        style={{
          margin: '2rem auto',
          display: 'flex',
          flexDirection: 'column',
          gap: '1rem',
          padding: '1.5rem',
          background: '#f8f9fa',
          borderRadius: '8px',
          border: '1px solid #dee2e6',
          maxWidth: 'fit-content',
          width: 'auto',
          textAlign: 'center'
        }}
      >
        <div className="pagination-info-detailed">
          <span className="pagination-summary">
            Showing <strong>{Math.min((currentPage - 1) * itemsPerPage + 1, filteredIndicators.length)}</strong> to <strong>{Math.min(currentPage * itemsPerPage, filteredIndicators.length)}</strong> of <strong>{filteredIndicators.length}</strong> 
            {Object.values(filters).some(value => value !== '') ? ' filtered' : ''} indicators
          </span>
        </div>
        
        {totalPages > 1 && (
          <div 
            className="pagination-controls-enhanced"
            style={{
              display: 'flex',
              justifyContent: 'center',
              alignItems: 'center',
              gap: '0.5rem',
              flexWrap: 'nowrap',
              overflowX: 'auto',
              padding: '0.5rem',
              margin: '0 auto',
              width: 'fit-content'
            }}
          >
            {/* First button */}
            <button 
              className="btn btn-outline btn-sm"
              onClick={() => handlePageChange(1)}
              disabled={currentPage === 1}
              title="First page"
            >
              <i className="fas fa-angle-double-left"></i>
            </button>
            
            {/* Previous button */}
            <button 
              className="btn btn-outline btn-sm"
              onClick={() => handlePageChange(currentPage - 1)}
              disabled={currentPage === 1}
              title="Previous page"
            >
              <i className="fas fa-angle-left"></i>
            </button>

            {/* Page numbers - all inline */}
            {(() => {
              const pages = [];
              const startPage = Math.max(1, currentPage - 2);
              const endPage = Math.min(totalPages, currentPage + 2);
              
              if (startPage > 1) {
                pages.push(
                  <button 
                    key={1}
                    className="btn btn-outline btn-sm"
                    onClick={() => handlePageChange(1)}
                  >
                    1
                  </button>
                );
                if (startPage > 2) {
                  pages.push(<span key="ellipsis1" className="pagination-ellipsis">...</span>);
                }
              }
              
              for (let i = startPage; i <= endPage; i++) {
                pages.push(
                  <button 
                    key={i}
                    className={`btn btn-sm ${i === currentPage ? 'btn-primary' : 'btn-outline'}`}
                    onClick={() => handlePageChange(i)}
                  >
                    {i}
                  </button>
                );
              }
              
              if (endPage < totalPages) {
                if (endPage < totalPages - 1) {
                  pages.push(<span key="ellipsis2" className="pagination-ellipsis">...</span>);
                }
                pages.push(
                  <button 
                    key={totalPages}
                    className="btn btn-outline btn-sm"
                    onClick={() => handlePageChange(totalPages)}
                  >
                    {totalPages}
                  </button>
                );
              }
              
              return pages;
            })()}

            {/* Next button */}
            <button 
              className="btn btn-outline btn-sm"
              onClick={() => handlePageChange(currentPage + 1)}
              disabled={currentPage === totalPages}
              title="Next page"
            >
              <i className="fas fa-angle-right"></i>
            </button>
            
            {/* Last button */}
            <button 
              className="btn btn-outline btn-sm"
              onClick={() => handlePageChange(totalPages)}
              disabled={currentPage === totalPages}
              title="Last page"
            >
              <i className="fas fa-angle-double-right"></i>
            </button>
          </div>
        )}
      </div>

      <div className="card mt-4">
        <div className="card-header">
          <h2 className="card-title"><i className="fas fa-chart-pie card-icon"></i> IoC Statistics</h2>
        </div>
        <div className="card-content">
          <div className="stats-grid">
            <div className="stat-card">
              <div className="stat-title">
                <div className="stat-icon"><i className="fas fa-search"></i></div>
                <span>Total IoCs{Object.values(filters).some(f => f !== '') ? ' (Filtered)' : ''}</span>
              </div>
              <div className="stat-value">{Object.values(filters).some(f => f !== '') ? filteredIndicators.length : indicators.length}</div>
              <div className="stat-description">
                {Object.values(filters).some(f => f !== '') ? 
                  `${filteredIndicators.length} of ${indicators.length} match filters` :
                  'All indicators in system'
                }
              </div>
            </div>
            <div className="stat-card">
              <div className="stat-title">
                <div className="stat-icon"><i className="fas fa-exclamation-triangle"></i></div>
                <span>High Severity</span>
              </div>
              <div className="stat-value">
                {(Object.values(filters).some(f => f !== '') ? filteredIndicators : indicators)
                  .filter(ind => ind.severity.toLowerCase() === 'high').length}
              </div>
              <div className="stat-description">
                Critical threat indicators
              </div>
            </div>
            <div className="stat-card">
              <div className="stat-title">
                <div className="stat-icon"><i className="fas fa-user-secret"></i></div>
                <span>Anonymized</span>
              </div>
              <div className="stat-value">
                {(Object.values(filters).some(f => f !== '') ? filteredIndicators : indicators)
                  .filter(ind => ind.status.toLowerCase() === 'anonymized').length}
              </div>
              <div className="stat-description">
                Privacy-protected IoCs
              </div>
            </div>
            <div className="stat-card">
              <div className="stat-title">
                <div className="stat-icon"><i className="fas fa-chart-line"></i></div>
                <span>Active</span>
              </div>
              <div className="stat-value">
                {(Object.values(filters).some(f => f !== '') ? filteredIndicators : indicators)
                  .filter(ind => ind.status.toLowerCase() === 'active').length}
              </div>
              <div className="stat-description">
                Currently monitored IoCs
              </div>
            </div>
          </div>
        </div>
      </div>

      {/* Add New IoC Modal */}
      {showAddModal && (
        <div className="modal-overlay" onClick={closeAddModal}>
          <div className="modal-content" onClick={(e) => e.stopPropagation()}>
            <div className="modal-header">
              <h2><i className="fas fa-plus"></i> Add New IoC</h2>
              <button className="modal-close" onClick={closeAddModal}>
                <i className="fas fa-times"></i>
              </button>
            </div>
            <div className="modal-body">
              <form onSubmit={handleAddIoC}>
                <div className="form-grid">
                  <div className="form-group">
                    <label className="form-label">IoC Type *</label>
                    <select 
                      value={newIoC.type} 
                      onChange={(e) => setNewIoC({...newIoC, type: e.target.value})}
                      className={formErrors.type ? 'form-control error' : 'form-control'}
                      required
                    >
                      <option value="">Select Type</option>
                      <option value="ip">IP Address</option>
                      <option value="domain">Domain</option>
                      <option value="url">URL</option>
                      <option value="file_hash">File Hash</option>
                      <option value="email">Email</option>
                      <option value="user_agent">User Agent</option>
                      <option value="registry">Registry Key</option>
                      <option value="mutex">Mutex</option>
                      <option value="process">Process</option>
                    </select>
                    {formErrors.type && <span className="error-text">{formErrors.type}</span>}
                  </div>

                  <div className="form-group">
                    <label className="form-label">Severity</label>
                    <select 
                      value={newIoC.severity} 
                      onChange={(e) => setNewIoC({...newIoC, severity: e.target.value})}
                      className="form-control"
                    >
                      <option value="Low">Low</option>
                      <option value="Medium">Medium</option>
                      <option value="High">High</option>
                    </select>
                  </div>
                  </div>
                  
                  <div className="form-group">
                    <label className="form-label">IoC Value *</label>
                    <input 
                      type="text" 
                      value={newIoC.value} 
                      onChange={(e) => setNewIoC({...newIoC, value: e.target.value})}
                      className={formErrors.value ? 'form-control error' : 'form-control'}
                      placeholder="Enter the indicator value (e.g., 192.168.1.1, malicious.com, etc.)"
                      required
                    />
                    {formErrors.value && <span className="error-text">{formErrors.value}</span>}
                  </div>

                  <div className="form-group">
                    <label className="form-label">Source</label>
                    <input 
                      type="text" 
                      value={newIoC.source} 
                      onChange={(e) => setNewIoC({...newIoC, source: e.target.value})}
                      className="form-control"
                      placeholder="Source of this IoC (e.g., Internal Analysis, OSINT, etc.)"
                    />
                  </div>

                  <div className="form-group">
                    <label className="form-label">Confidence Level: {newIoC.confidence}%</label>
                    <input 
                      type="range" 
                      min="0" 
                      max="100" 
                      value={newIoC.confidence} 
                      onChange={(e) => setNewIoC({...newIoC, confidence: parseInt(e.target.value)})}
                      className="form-range"
                    />
                    <div className="range-labels">
                      <span>Low (0%)</span>
                      <span>High (100%)</span>
                    </div>
                  </div>

                  <div className="form-group">
                    <label className="form-label">Description</label>
                    <textarea 
                      value={newIoC.description} 
                      onChange={(e) => setNewIoC({...newIoC, description: e.target.value})}
                      className="form-control"
                      rows="3"
                      placeholder="Additional notes or description about this IoC..."
                    ></textarea>
                  </div>

                <div className="modal-actions">
                  <button type="button" className="btn btn-outline" onClick={closeAddModal} disabled={submitting}>
                    Cancel
                  </button>
                  <button type="submit" className="btn btn-primary" disabled={submitting}>
                    {submitting ? (
                      <><i className="fas fa-spinner fa-spin"></i> Adding...</>
                    ) : (
                      <><i className="fas fa-plus"></i> Add IoC</>
                    )}
                  </button>
                </div>
              </form>
            </div>
          </div>
        </div>
      )}

      {/* Export IoCs Modal */}
      {showExportModal && (
        <div className="modal-overlay" onClick={closeExportModal}>
          <div className="modal-content" onClick={(e) => e.stopPropagation()}>
            <div className="modal-header">
              <h2><i className="fas fa-file-export"></i> Export IoCs</h2>
              <button className="modal-close" onClick={closeExportModal}>
                <i className="fas fa-times"></i>
              </button>
            </div>
            <div className="modal-body">
              <div className="form-group">
                <label className="form-label">Export Format</label>
                <select 
                  value={exportFormat} 
                  onChange={(e) => setExportFormat(e.target.value)}
                  className="form-control"
                >
                  <option value="csv">CSV (Comma Separated Values)</option>
                  <option value="json">JSON (JavaScript Object Notation)</option>
                  <option value="stix">STIX 2.1 (Structured Threat Information)</option>
                </select>
              </div>

              <div className="export-info">
                <div className="info-card">
                  <i className="fas fa-info-circle"></i>
                  <div>
                    <strong>Export Details:</strong>
                    <p>You are about to export {indicators.length} indicators of compromise.</p>
                    {exportFormat === 'csv' && (
                      <p><strong>CSV Format:</strong> Suitable for spreadsheet analysis. Includes all indicator fields in tabular format.</p>
                    )}
                    {exportFormat === 'json' && (
                      <p><strong>JSON Format:</strong> Machine-readable format suitable for programmatic processing and API integration.</p>
                    )}
                    {exportFormat === 'stix' && (
                      <p><strong>STIX 2.1 Format:</strong> Industry-standard format for threat intelligence sharing. Compatible with TAXII servers.</p>
                    )}
                  </div>
                </div>
              </div>

              <div className="modal-actions">
                <button type="button" className="btn btn-outline" onClick={closeExportModal} disabled={exporting}>
                  Cancel
                </button>
                <button type="button" className="btn btn-primary" onClick={handleExport} disabled={exporting}>
                  {exporting ? (
                    <><i className="fas fa-spinner fa-spin"></i> Exporting...</>
                  ) : (
                    <><i className="fas fa-download"></i> Export {indicators.length} IoCs</>
                  )}
                </button>
              </div>
            </div>
          </div>
        </div>
      )}

      {/* Import IoCs Modal */}
      {showImportModal && (
        <div className="modal-overlay" onClick={closeImportModal}>
          <div className="modal-content" onClick={(e) => e.stopPropagation()}>
            <div className="modal-header">
              <h2><i className="fas fa-file-import"></i> Import IoCs</h2>
              <button className="modal-close" onClick={closeImportModal}>
                <i className="fas fa-times"></i>
              </button>
            </div>
            <div className="modal-body">
              {!showPreview ? (
                <>
                  <div className="form-group">
                    <label className="form-label">Import Format</label>
                    <select 
                      value={importFormat} 
                      onChange={(e) => setImportFormat(e.target.value)}
                      className="form-control"
                    >
                      <option value="auto">Auto-detect from file</option>
                      <option value="csv">CSV (Comma Separated Values)</option>
                      <option value="json">JSON (JavaScript Object Notation)</option>
                      <option value="stix">STIX 2.1 (Structured Threat Information)</option>
                    </select>
                  </div>

                  <div className="form-group">
                    <label className="form-label">Select File</label>
                    <div className="file-upload-area" onDrop={handleFileDrop} onDragOver={handleDragOver}>
                      <input 
                        type="file" 
                        accept=".csv,.json" 
                        onChange={handleFileSelect}
                        className="file-input"
                        id="import-file"
                      />
                      <label htmlFor="import-file" className="file-upload-label">
                        <i className="fas fa-cloud-upload-alt"></i>
                        <span>
                          {importFile ? importFile.name : 'Drop file here or click to browse'}
                        </span>
                        <small>Supported formats: CSV, JSON, STIX (.json)</small>
                      </label>
                    </div>
                  </div>

                  <div className="import-info">
                    <div className="info-card">
                      <i className="fas fa-info-circle"></i>
                      <div>
                        <strong>Import Guidelines:</strong>
                        <ul>
                          <li><strong>CSV:</strong> Must include headers: Type, Value, Severity, Source, Status</li>
                          <li><strong>JSON:</strong> Should match the export format structure</li>
                          <li><strong>STIX:</strong> Must be valid STIX 2.1 bundle format</li>
                          <li>Duplicate indicators will be skipped automatically</li>
                        </ul>
                      </div>
                    </div>
                  </div>

                  <div className="modal-actions">
                    <button type="button" className="btn btn-outline" onClick={closeImportModal} disabled={importing}>
                      Cancel
                    </button>
                    <button 
                      type="button" 
                      className="btn btn-primary" 
                      onClick={handleFilePreview} 
                      disabled={!importFile || importing}
                    >
                      {importing ? (
                        <><i className="fas fa-spinner fa-spin"></i> Processing...</>
                      ) : (
                        <><i className="fas fa-eye"></i> Preview Import</>
                      )}
                    </button>
                  </div>
                </>
              ) : (
                <>
                  <div className="preview-header">
                    <h3>Import Preview</h3>
                    <p>Review {importPreview.length} indicators before importing:</p>
                  </div>

                  <div className="preview-table-container">
                    <table className="preview-table">
                      <thead>
                        <tr>
                          <th>Type</th>
                          <th>Title</th>
                          <th>Value</th>
                          <th>Description</th>
                          <th>Severity</th>
                          <th>Source</th>
                          <th>Status</th>
                        </tr>
                      </thead>
                      <tbody>
                        {importPreview.slice(0, 10).map((indicator, index) => (
                          <tr key={index}>
                            <td>{indicator.type}</td>
                            <td className="truncate" title={indicator.name || ''}>{indicator.name || <em>No title</em>}</td>
                            <td className="truncate">{indicator.value}</td>
                            <td className="truncate" title={indicator.description || ''}>{indicator.description || <em>No description</em>}</td>
                            <td>
                              <span className={`badge badge-${indicator.severity?.toLowerCase()}`}>
                                {indicator.severity}
                              </span>
                            </td>
                            <td>{indicator.source}</td>
                            <td>{indicator.status}</td>
                          </tr>
                        ))}
                      </tbody>
                    </table>
                    {importPreview.length > 10 && (
                      <p className="preview-note">
                        ... and {importPreview.length - 10} more indicators
                      </p>
                    )}
                  </div>

                  <div className="modal-actions">
                    <button type="button" className="btn btn-outline" onClick={goBackToUpload} disabled={importing}>
                      <i className="fas fa-arrow-left"></i> Back
                    </button>
                    <button type="button" className="btn btn-primary" onClick={handleImport} disabled={importing}>
                      {importing ? (
                        <><i className="fas fa-spinner fa-spin"></i> Importing...</>
                      ) : (
                        <><i className="fas fa-upload"></i> Import {importPreview.length} IoCs</>
                      )}
                    </button>
                  </div>
                </>
              )}
            </div>
          </div>
        </div>
      )}

      {/* Edit IoC Modal */}
      {showEditModal && (
        <div className="modal-overlay" onClick={closeEditModal}>
          <div className="modal-content" onClick={(e) => e.stopPropagation()}>
            <div className="modal-header">
              <h2><i className="fas fa-edit"></i> Edit IoC</h2>
              <button className="modal-close" onClick={closeEditModal}>
                <i className="fas fa-times"></i>
              </button>
            </div>
            <div className="modal-body">
              <form onSubmit={handleUpdateIndicator}>
                <div className="form-grid">
                  <div className="form-group">
                    <label className="form-label">IoC Type *</label>
                    <select 
                      value={editFormData.type} 
                      onChange={(e) => setEditFormData({...editFormData, type: e.target.value})}
                      className={editFormErrors.type ? 'form-control error' : 'form-control'}
                      required
                    >
                      <option value="">Select Type</option>
                      <option value="ip">IP Address</option>
                      <option value="domain">Domain</option>
                      <option value="url">URL</option>
                      <option value="file_hash">File Hash</option>
                      <option value="email">Email</option>
                      <option value="user_agent">User Agent</option>
                      <option value="registry">Registry Key</option>
                      <option value="mutex">Mutex</option>
                      <option value="process">Process</option>
                    </select>
                    {editFormErrors.type && <span className="error-text">{editFormErrors.type}</span>}
                  </div>
                  
                  <div className="form-group">
                    <label className="form-label">Confidence Level: {editFormData.confidence}%</label>
                    <input 
                      type="range" 
                      min="0" 
                      max="100" 
                      value={editFormData.confidence} 
                      onChange={(e) => setEditFormData({...editFormData, confidence: parseInt(e.target.value)})}
                      className="form-range"
                    />
                    <div className="range-labels">
                      <span>Low (0%)</span>
                      <span>High (100%)</span>
                    </div>
                  </div>
                  </div>
                  
                  <div className="form-group">
                    <label className="form-label">IoC Value *</label>
                    <input 
                      type="text" 
                      value={editFormData.value} 
                      onChange={(e) => setEditFormData({...editFormData, value: e.target.value})}
                      className={editFormErrors.value ? 'form-control error' : 'form-control'}
                      placeholder="Enter IoC value (IP, domain, hash, etc.)"
                      required
                    />
                    {editFormErrors.value && <span className="error-text">{editFormErrors.value}</span>}
                  </div>
                  
                  <div className="form-group">
                    <label className="form-label">Description</label>
                    <textarea 
                      value={editFormData.description} 
                      onChange={(e) => setEditFormData({...editFormData, description: e.target.value})}
                      className="form-control"
                      placeholder="Optional description or notes"
                      rows="3"
                    />
                  </div>
                
                {editFormErrors.submit && (
                  <div className="error-message">
                    <i className="fas fa-exclamation-triangle"></i>
                    {editFormErrors.submit}
                  </div>
                )}
                
                <div className="modal-actions">
                  <button type="button" className="btn btn-outline" onClick={closeEditModal} disabled={updating}>
                    Cancel
                  </button>
                  <button type="submit" className="btn btn-primary" disabled={updating}>
                    {updating ? (
                      <><i className="fas fa-spinner fa-spin"></i> Updating...</>
                    ) : (
                      <><i className="fas fa-save"></i> Update IoC</>
                    )}
                  </button>
                </div>
              </form>
            </div>
          </div>
        </div>
      )}

      {/* Share IoC Modal */}
      {showShareModal && (
        <div className="modal-overlay" onClick={closeShareModal}>
          <div className="modal-content" onClick={(e) => e.stopPropagation()}>
            <div className="modal-header">
              <h2><i className="fas fa-share-alt"></i> Share IoC</h2>
              <button className="modal-close" onClick={closeShareModal}>
                <i className="fas fa-times"></i>
              </button>
            </div>
            <div className="modal-body">
              <form onSubmit={handleShareIndicatorSubmit}>
                <div className="form-group">
                  <label className="form-label">IoC Details</label>
                  <div className="info-box">
                    <p><strong>Type:</strong> {sharingIndicator?.type}</p>
                    <p><strong>Value:</strong> {sharingIndicator?.value}</p>
                    <p><strong>Source:</strong> {sharingIndicator?.source}</p>
                  </div>
                </div>
                
                <div className="form-group">
                  <label className="form-label">
                    <i className="fas fa-share-nodes form-icon"></i>
                    Target Organizations
                  </label>
                  <p className="form-description">
                    Select trusted organisations to share this threat intelligence with
                  </p>
                  
                  {/* Sleek Organization Selector */}
                  <div className="sleek-org-selector">
                    {/* Search Input */}
                    <div className="search-field">
                      <input
                        type="text"
                        className="sleek-search-input"
                        value={organisationDropdownSearch}
                        onChange={(e) => {
                          setOrganisationDropdownSearch(e.target.value);
                          setShowOrganisationSelectDropdown(true);
                        }}
                        onFocus={() => setShowOrganisationSelectDropdown(true)}
                        onBlur={(e) => {
                          setTimeout(() => {
                            if (!e.relatedTarget || !e.relatedTarget.closest('.results-list')) {
                              setShowOrganisationSelectDropdown(false);
                            }
                          }, 200);
                        }}
                        placeholder="Type to search organizations..."
                      />
                      <i className="fas fa-search search-icon"></i>
                    </div>
                    
                    {/* Results List */}
                    {showOrganisationSelectDropdown && organisationDropdownSearch && (
                      <div className="results-list">
                        {availableOrganisations
                          .filter(organisation => 
                            !shareFormData.organisations.includes(organisation) &&
                            organisation.toLowerCase().includes(organisationDropdownSearch.toLowerCase())
                          )
                          .slice(0, 5)
                          .map(organisation => (
                            <div
                              key={organisation}
                              className="result-item"
                              onClick={() => {
                                addOrganisation(organisation);
                                setOrganisationDropdownSearch('');
                                setShowOrganisationSelectDropdown(false);
                              }}
                            >
                              <span className="result-name">{organisation}</span>
                              <i className="fas fa-plus add-icon"></i>
                            </div>
                          ))
                        }
                        {availableOrganisations
                          .filter(organisation => 
                            !shareFormData.organisations.includes(organisation) &&
                            organisation.toLowerCase().includes(organisationDropdownSearch.toLowerCase())
                          ).length === 0 && (
                            <div className="no-results">
                              No organizations found
                            </div>
                          )
                        }
                      </div>
                    )}
                    
                    {/* Selected Organizations */}
                    {shareFormData.organisations.length > 0 && (
                      <div className="selected-orgs">
                        <div className="selected-label">
                          Selected ({shareFormData.organisations.length})
                        </div>
                        <div className="org-tags">
                          {shareFormData.organisations.map(organisation => (
                            <div key={organisation} className="org-tag">
                              <span>{organisation}</span>
                              <button 
                                type="button" 
                                className="remove-tag"
                                onClick={() => removeOrganisation(organisation)}
                              >
                                ×
                              </button>
                            </div>
                          ))}
                        </div>
                      </div>
                    )}
                  </div>
                </div>
                
                <div className="form-grid">
                  <div className="form-group">
                    <label className="form-label">
                      <i className="fas fa-user-secret form-icon"></i>
                      Anonymization Level
                    </label>
                    <p className="form-description">
                      Choose how much detail to share with receiving organizations
                    </p>
                    <select 
                      value={shareFormData.anonymizationLevel} 
                      onChange={(e) => setShareFormData({...shareFormData, anonymizationLevel: e.target.value})}
                      className="form-control enhanced-select multiline-select"
                    >
                      <option value="none">None - Full Details
Complete IoC values and metadata shared</option>
                      <option value="low">Low - Minor Obfuscation
Remove source identifiers and timestamps</option>
                      <option value="medium">Medium - Partial Anonymization
Generalize IPs/domains (evil.com → *.com)</option>
                      <option value="high">High - Strong Anonymization
Only patterns and techniques, no indicators</option>
                    </select>
                  </div>
                  
                  <div className="form-group">
                    <label className="form-label">Share Method</label>
                    <select 
                      value={shareFormData.shareMethod} 
                      onChange={(e) => setShareFormData({...shareFormData, shareMethod: e.target.value})}
                      className="form-control"
                    >
                      <option value="taxii">TAXII 2.1 Protocol</option>
                      <option value="email">Email Export</option>
                      <option value="api">Direct API Push</option>
                    </select>
                  </div>
                </div>
                
                <div className="modal-actions">
                  <button type="button" className="btn btn-outline" onClick={closeShareModal} disabled={sharing}>
                    Cancel
                  </button>
                  <button type="submit" className="btn btn-primary" disabled={sharing || shareFormData.organisations.length === 0}>
                    {sharing ? (
                      <><i className="fas fa-spinner fa-spin"></i> Sharing...</>
                    ) : (
                      <><i className="fas fa-share-alt"></i> Share with {shareFormData.organisations.length} Organisation(s)</>
                    )}
                  </button>
                </div>
              </form>
            </div>
          </div>
        </div>
      )}
    </section>
  );

  // Helper functions
  function closeAddModal() {
    setShowAddModal(false);
    setNewIoC({
      type: '',
      value: '',
      severity: 'Medium',
      description: '',
      source: '',
      confidence: 50,
      threatFeed: '',
      createNewFeed: false,
      newFeedName: '',
      newFeedDescription: ''
    });
    setFormErrors({});
  }

  function closeExportModal() {
    setShowExportModal(false);
    setExportFormat('csv');
  }

  async function handleExport() {
    if (indicators.length === 0) {
      alert('No indicators to export');
      return;
    }

    setExporting(true);
    
    try {
      let exportData;
      let filename;
      let mimeType;

      switch (exportFormat) {
        case 'csv':
          exportData = exportToCSV(indicators);
          filename = `iocs_export_${new Date().toISOString().split('T')[0]}.csv`;
          mimeType = 'text/csv';
          break;
        case 'json':
          exportData = exportToJSON(indicators);
          filename = `iocs_export_${new Date().toISOString().split('T')[0]}.json`;
          mimeType = 'application/json';
          break;
        case 'stix':
          exportData = exportToSTIX(indicators);
          filename = `iocs_export_${new Date().toISOString().split('T')[0]}.json`;
          mimeType = 'application/json';
          break;
        default:
          throw new Error('Unsupported export format');
      }

      // Create and download file
      const blob = new Blob([exportData], { type: mimeType });
      const url = window.URL.createObjectURL(blob);
      const link = document.createElement('a');
      link.href = url;
      link.download = filename;
      document.body.appendChild(link);
      link.click();
      document.body.removeChild(link);
      window.URL.revokeObjectURL(url);

      // Close modal
      closeExportModal();
      
      console.log(`Successfully exported ${indicators.length} IoCs as ${exportFormat.toUpperCase()}`);
      
    } catch (error) {
      console.error('Export failed:', error);
      alert('Export failed. Please try again.');
    } finally {
      setExporting(false);
    }
  }

  function exportToCSV(data) {
    const headers = ['Type', 'Value', 'Severity', 'Source', 'Date Added', 'Status'];
    const csvHeaders = headers.join(',');
    
    const csvRows = data.map(indicator => [
      `"${indicator.type}"`,
      `"${indicator.value}"`,
      `"${indicator.severity}"`,
      `"${indicator.source}"`,
      `"${indicator.created}"`,
      `"${indicator.status}"`
    ].join(','));

    return [csvHeaders, ...csvRows].join('\n');
  }

  function exportToJSON(data) {
    const exportObject = {
      export_date: new Date().toISOString(),
      total_indicators: data.length,
      indicators: data.map(indicator => ({
        id: indicator.id,
        type: indicator.type,
        value: indicator.value,
        severity: indicator.severity,
        source: indicator.source,
        created: indicator.created,
        status: indicator.status
      }))
    };
    
    return JSON.stringify(exportObject, null, 2);
  }

  function exportToSTIX(data) {
    const stixBundle = {
      type: "bundle",
      id: `bundle--${generateUUID()}`,
      spec_version: "2.1",
      created: new Date().toISOString(),
      modified: new Date().toISOString(),
      objects: data.map(indicator => ({
        type: "indicator",
        id: `indicator--${generateUUID()}`,
        created: new Date(indicator.created).toISOString(),
        modified: new Date().toISOString(),
        labels: ["malicious-activity"],
        pattern: generateSTIXPattern(indicator),
        indicator_types: ["malicious-activity"],
        confidence: getConfidenceFromSeverity(indicator.severity),
        x_crisp_source: indicator.source,
        x_crisp_severity: indicator.severity,
        x_crisp_status: indicator.status
      }))
    };

    return JSON.stringify(stixBundle, null, 2);
  }

  function generateUUID() {
    return 'xxxxxxxx-xxxx-4xxx-yxxx-xxxxxxxxxxxx'.replace(/[xy]/g, function(c) {
      const r = Math.random() * 16 | 0;
      const v = c == 'x' ? r : (r & 0x3 | 0x8);
      return v.toString(16);
    });
  }

  function generateSTIXPattern(indicator) {
    switch (indicator.type.toLowerCase()) {
      case 'ip address':
        return `[ipv4-addr:value = '${indicator.value}']`;
      case 'domain':
        return `[domain-name:value = '${indicator.value}']`;
      case 'url':
        return `[url:value = '${indicator.value}']`;
      case 'file hash':
        return `[file:hashes.MD5 = '${indicator.value}' OR file:hashes.SHA1 = '${indicator.value}' OR file:hashes.SHA256 = '${indicator.value}']`;
      case 'email':
        return `[email-addr:value = '${indicator.value}']`;
      default:
        return `[x-custom:value = '${indicator.value}']`;
    }
  }

  function getConfidenceFromSeverity(severity) {
    switch (severity.toLowerCase()) {
      case 'high': return 85;
      case 'medium': return 60;
      case 'low': return 30;
      default: return 50;
    }
  }

  // Import functions
  function closeImportModal() {
    setShowImportModal(false);
    setImportFile(null);
    setImportFormat('auto');
    setImportPreview([]);
    setShowPreview(false);
  }

  function handleFileSelect(event) {
    const file = event.target.files[0];
    setImportFile(file);
  }

  function handleFileDrop(event) {
    event.preventDefault();
    const file = event.dataTransfer.files[0];
    if (file && (file.type === 'text/csv' || file.type === 'application/json' || file.name.endsWith('.csv') || file.name.endsWith('.json'))) {
      setImportFile(file);
    }
  }

  function handleDragOver(event) {
    event.preventDefault();
  }

  async function handleFilePreview() {
    if (!importFile) return;

    setImporting(true);
    try {
      // Step 1: Generate file hash for integrity verification
      const fileHash = await generateFileHash(importFile);
      console.log(`File hash (SHA-256): ${fileHash}`);
      
      // Step 2: Read file content
      const fileContent = await readFileContent(importFile);
      
      // Step 3: Validate file type and content structure
      validateFileType(importFile, fileContent);
      
      // Step 4: Detect format and parse
      const detectedFormat = importFormat === 'auto' ? detectFileFormat(importFile.name, fileContent) : importFormat;
      const parsedData = await parseFileContent(fileContent, detectedFormat);
      
      // Step 5: Store file metadata for security audit
      const fileMetadata = {
        name: importFile.name,
        size: importFile.size,
        type: importFile.type,
        hash: fileHash,
        lastModified: new Date(importFile.lastModified).toISOString(),
        detectedFormat: detectedFormat,
        recordCount: parsedData.length
      };
      
      console.log('File security validation passed:', fileMetadata);
      setImportPreview(parsedData);
      setShowPreview(true);
      
    } catch (error) {
      console.error('File validation failed:', error);
      alert(`Security validation failed: ${error.message}`);
    } finally {
      setImporting(false);
    }
  }

  function goBackToUpload() {
    setShowPreview(false);
    setImportPreview([]);
  }

  async function handleImport() {
    if (importPreview.length === 0) return;

    setImporting(true);
    try {
      // Prepare indicators for bulk import
      const indicatorsToImport = importPreview.map(indicator => ({
        type: indicator.rawType || indicator.type.toLowerCase().replace(' ', '_'),
        value: indicator.value.trim(),
        name: indicator.name || '',
        description: indicator.description || '',
        confidence: parseInt(indicator.confidence) || 50
      }));
      
      // Call bulk import API
      const response = await api.post('/api/indicators/bulk-import/', {
        indicators: indicatorsToImport
      });
      
      if (response && response.success) {
        // Add successfully created indicators to local state
        const formattedIndicators = response.created_indicators.map(indicator => ({
          ...indicator,
          rawType: indicator.type,
          title: indicator.name || '',
          type: indicator.type === 'ip' ? 'IP Address' : 
                indicator.type === 'domain' ? 'Domain' :
                indicator.type === 'url' ? 'URL' :
                indicator.type === 'file_hash' ? 'File Hash' :
                indicator.type === 'email' ? 'Email' : indicator.type,
          severity: 'Medium', // Default severity for imported items
          status: 'Active',
          created: indicator.created_at ? indicator.created_at.split('T')[0] : new Date().toISOString().split('T')[0]
        }));
        
        setIndicators(prev => [...formattedIndicators, ...prev]);
        
        // Close modal
        closeImportModal();
        
        // Show results
        const message = `Import completed! Added ${response.created_count} new indicators.`;
        const errorMessage = response.error_count > 0 ? ` ${response.error_count} errors occurred.` : '';
        console.log(`${message}${errorMessage}`, response.errors);
        alert(`${message}${errorMessage}`);
        
      } else {
        throw new Error('Bulk import failed');
      }
      
    } catch (error) {
      console.error('Import failed:', error);
      alert('Import failed. Please try again.');
    } finally {
      setImporting(false);
    }
  }

  function readFileContent(file) {
    return new Promise((resolve, reject) => {
      const reader = new FileReader();
      reader.onload = (e) => resolve(e.target.result);
      reader.onerror = () => reject(new Error('Failed to read file'));
      reader.readAsText(file);
    });
  }

  // Generate file hash for integrity verification
  async function generateFileHash(file) {
    return new Promise((resolve, reject) => {
      const reader = new FileReader();
      reader.onload = async (e) => {
        try {
          const arrayBuffer = e.target.result;
          const hashBuffer = await crypto.subtle.digest('SHA-256', arrayBuffer);
          const hashArray = Array.from(new Uint8Array(hashBuffer));
          const hashHex = hashArray.map(b => b.toString(16).padStart(2, '0')).join('');
          resolve(hashHex);
        } catch (error) {
          reject(error);
        }
      };
      reader.onerror = () => reject(new Error('Failed to read file for hashing'));
      reader.readAsArrayBuffer(file);
    });
  }

  // Validate file type by checking magic bytes/signatures
  function validateFileType(file, content) {
    const fileName = file.name.toLowerCase();
    const maxSize = 10 * 1024 * 1024; // 10MB limit
    
    // File size check
    if (file.size > maxSize) {
      throw new Error('File size exceeds 10MB limit');
    }
    
    // Allowed file types with their magic bytes
    const allowedTypes = {
      'csv': {
        extensions: ['.csv'],
        mimeTypes: ['text/csv', 'application/csv', 'text/plain'],
        maxSize: 5 * 1024 * 1024, // 5MB for CSV
        contentValidation: (content) => {
          // Basic CSV validation - should contain commas and reasonable structure
          const lines = content.split('\n').filter(line => line.trim());
          if (lines.length < 2) return false; // Should have header + at least one data row
          const firstLine = lines[0];
          return firstLine.includes(',') && firstLine.split(',').length >= 2;
        }
      },
      'json': {
        extensions: ['.json'],
        mimeTypes: ['application/json', 'text/json'],
        maxSize: 5 * 1024 * 1024, // 5MB for JSON
        contentValidation: (content) => {
          try {
            const parsed = JSON.parse(content);
            return typeof parsed === 'object' && parsed !== null;
          } catch {
            return false;
          }
        }
      },
      'txt': {
        extensions: ['.txt'],
        mimeTypes: ['text/plain'],
        maxSize: 2 * 1024 * 1024, // 2MB for TXT
        contentValidation: (content) => {
          // Basic text validation - should not contain suspicious patterns
          const suspiciousPatterns = [
            /<script\b[^<]*(?:(?!<\/script>)<[^<]*)*<\/script>/gi,
            /<iframe\b[^>]*>/gi,
            /javascript:/gi,
            /on\w+\s*=/gi
          ];
          return !suspiciousPatterns.some(pattern => pattern.test(content));
        }
      }
    };
    
    // Check file extension
    const fileExt = fileName.substring(fileName.lastIndexOf('.'));
    const validType = Object.values(allowedTypes).find(type => 
      type.extensions.includes(fileExt)
    );
    
    if (!validType) {
      throw new Error(`Unsupported file type: ${fileExt}. Allowed types: CSV, JSON, TXT`);
    }
    
    // Check MIME type
    if (!validType.mimeTypes.includes(file.type) && file.type !== '') {
      console.warn(`MIME type mismatch: expected ${validType.mimeTypes.join('/')}, got ${file.type}`);
    }
    
    // Check file size for specific type
    if (file.size > validType.maxSize) {
      throw new Error(`File size exceeds limit for ${fileExt.substring(1).toUpperCase()} files (${(validType.maxSize / 1024 / 1024)}MB)`);
    }
    
    // Validate content structure
    if (!validType.contentValidation(content)) {
      throw new Error(`Invalid ${fileExt.substring(1).toUpperCase()} file format or content`);
    }
    
    return true;
  }

  function detectFileFormat(filename, content) {
    if (filename.endsWith('.csv')) return 'csv';
    if (filename.endsWith('.json')) {
      try {
        const parsed = JSON.parse(content);
        if (parsed.type === 'bundle' && parsed.objects) return 'stix';
        return 'json';
      } catch {
        return 'json';
      }
    }
    return 'csv';
  }

  async function parseFileContent(content, format) {
    switch (format) {
      case 'csv':
        return parseCSV(content);
      case 'json':
        return parseJSON(content);
      case 'stix':
        return parseSTIX(content);
      default:
        throw new Error('Unsupported file format');
    }
  }

  function parseCSV(content) {
    const lines = content.trim().split('\n');
    if (lines.length < 2) throw new Error('CSV file must have headers and at least one data row');
    
    const headers = lines[0].split(',').map(h => h.replace(/"/g, '').trim().toLowerCase());
    const data = [];
    
    for (let i = 1; i < lines.length; i++) {
      const values = lines[i].split(',').map(v => v.replace(/"/g, '').trim());
      
      const indicator = {
        type: getColumnValue(headers, values, ['type', 'ioc_type', 'indicator_type']) || 'Unknown',
        value: getColumnValue(headers, values, ['value', 'ioc_value', 'indicator']) || '',
        name: getColumnValue(headers, values, ['name', 'title', 'indicator_name']) || '',
        description: getColumnValue(headers, values, ['description', 'desc', 'details']) || '',
        severity: getColumnValue(headers, values, ['severity', 'priority', 'threat_level']) || 'Medium',
        source: getColumnValue(headers, values, ['source', 'origin', 'feed']) || 'Import',
        status: getColumnValue(headers, values, ['status', 'state']) || 'Active'
      };
      
      if (indicator.value) {
        data.push(indicator);
      }
    }
    
    return data;
  }

  function parseJSON(content) {
    const data = JSON.parse(content);
    
    if (data.indicators && Array.isArray(data.indicators)) {
      return data.indicators.map(ind => ({
        type: ind.type || 'Unknown',
        value: ind.value || '',
        name: ind.name || '',
        description: ind.description || '',
        severity: ind.severity || 'Medium',
        source: ind.source || 'Import',
        status: ind.status || 'Active'
      }));
    }
    
    if (Array.isArray(data)) {
      return data.map(ind => ({
        type: ind.type || 'Unknown',
        value: ind.value || '',
        name: ind.name || '',
        description: ind.description || '',
        severity: ind.severity || 'Medium',
        source: ind.source || 'Import',
        status: ind.status || 'Active'
      }));
    }
    
    throw new Error('Invalid JSON format. Expected array or object with indicators property.');
  }

  function parseSTIX(content) {
    const bundle = JSON.parse(content);
    
    if (bundle.type !== 'bundle' || !bundle.objects) {
      throw new Error('Invalid STIX format. Expected bundle with objects.');
    }
    
    const indicators = bundle.objects.filter(obj => obj.type === 'indicator');
    
    return indicators.map(ind => ({
      type: extractTypeFromPattern(ind.pattern),
      value: extractValueFromPattern(ind.pattern),
      name: ind.name || '',
      description: ind.description || '',
      severity: mapConfidenceToSeverity(ind.confidence || 50),
      source: ind.x_crisp_source || 'STIX Import',
      status: ind.x_crisp_status || 'Active'
    }));
  }

  function getColumnValue(headers, values, possibleNames) {
    for (const name of possibleNames) {
      const index = headers.indexOf(name);
      if (index !== -1 && values[index]) {
        return values[index];
      }
    }
    return null;
  }

  function extractTypeFromPattern(pattern) {
    if (pattern.includes('ipv4-addr')) return 'IP Address';
    if (pattern.includes('domain-name')) return 'Domain';
    if (pattern.includes('url')) return 'URL';
    if (pattern.includes('file:hashes')) return 'File Hash';
    if (pattern.includes('email-addr')) return 'Email';
    return 'Unknown';
  }

  function extractValueFromPattern(pattern) {
    const match = pattern.match(/'([^']+)'/);
    return match ? match[1] : '';
  }

  function mapConfidenceToSeverity(confidence) {
    if (confidence >= 75) return 'High';
    if (confidence >= 45) return 'Medium';
    return 'Low';
  }


  function validateForm() {
    const errors = {};
    
    if (!newIoC.type) {
      errors.type = 'IoC type is required';
    }
    
    if (!newIoC.value.trim()) {
      errors.value = 'IoC value is required';
    } else {
      // Validate based on type
      const value = newIoC.value.trim();
      switch (newIoC.type) {
        case 'ip':
          const ipRegex = /^(?:(?:25[0-5]|2[0-4][0-9]|[01]?[0-9][0-9]?)\.){3}(?:25[0-5]|2[0-4][0-9]|[01]?[0-9][0-9]?)$/;
          if (!ipRegex.test(value)) {
            errors.value = 'Invalid IP address format';
          }
          break;
        case 'domain':
          const domainRegex = /^[a-zA-Z0-9][a-zA-Z0-9-]{1,61}[a-zA-Z0-9]\.[a-zA-Z]{2,}$/;
          if (!domainRegex.test(value)) {
            errors.value = 'Invalid domain format';
          }
          break;
        case 'url':
          try {
            new URL(value);
          } catch {
            errors.value = 'Invalid URL format';
          }
          break;
        case 'email':
          const emailRegex = /^[^\s@]+@[^\s@]+\.[^\s@]+$/;
          if (!emailRegex.test(value)) {
            errors.value = 'Invalid email format';
          }
          break;
        case 'file_hash':
          const hashRegex = /^[a-fA-F0-9]+$/;
          if (!hashRegex.test(value) || ![32, 40, 64, 128].includes(value.length)) {
            errors.value = 'Invalid hash format (MD5, SHA1, SHA256, or SHA512)';
          }
          break;
      }
    }
    
    return errors;
  }

  // Edit indicator functions
  function handleEditIndicator(indicator) {
    setEditingIndicator(indicator);
    setEditFormData({
      type: indicator.rawType || indicator.type.toLowerCase().replace(' ', '_'),
      value: indicator.value,
      description: indicator.description || '',
      confidence: indicator.confidence || 50,
      threat_feed_id: indicator.feedId || '',
      threatFeedMode: 'existing'
    });
    setEditNewFeedName('');
    setEditNewFeedDescription('');
    setEditFormErrors({});
    setShowEditModal(true);
  }

  function closeEditModal() {
    setShowEditModal(false);
    setEditingIndicator(null);
    setEditFormData({
      type: '',
      value: '',
      description: '',
      confidence: 50,
      threat_feed_id: '',
      threatFeedMode: 'existing'
    });
    setEditNewFeedName('');
    setEditNewFeedDescription('');
    setEditFormErrors({});
  }

  async function handleUpdateIndicator(e) {
    e.preventDefault();
    
    if (!editingIndicator) return;
    
    setUpdating(true);
    setEditFormErrors({});
    
    try {
      let threatFeedId = editFormData.threat_feed_id;
      
      // Handle new threat feed creation
      if (editFormData.threatFeedMode === 'new' && editNewFeedName.trim()) {
        try {
          const newFeedData = {
            name: editNewFeedName.trim(),
            description: editNewFeedDescription.trim() || '',
            is_external: false,
            is_active: true
          };
          
          const feedResponse = await api.post('/api/threat-feeds/', newFeedData);
          if (feedResponse && feedResponse.id) {
            threatFeedId = feedResponse.id;
            // Update local threat feeds list
            setThreatFeeds(prev => [...prev, feedResponse]);
          }
        } catch (feedError) {
          console.error('Error creating new threat feed:', feedError);
          setEditFormErrors({ submit: 'Failed to create new threat feed. Please try again.' });
          return;
        }
      }
      
      const updateData = {
        type: editFormData.type,
        value: editFormData.value.trim(),
        description: editFormData.description || '',
        confidence: parseInt(editFormData.confidence) || 50,
        threat_feed_id: threatFeedId
      };
      
      const response = await api.put(`/api/indicators/${editingIndicator.id}/update/`, updateData);
      
      if (response) {
        // Update the indicator in local state
        const updatedIndicator = {
          ...response,
          rawType: response.type,
          type: response.type === 'ip' ? 'IP Address' : 
                response.type === 'domain' ? 'Domain' :
                response.type === 'url' ? 'URL' :
                response.type === 'file_hash' ? 'File Hash' :
                response.type === 'email' ? 'Email' : response.type,
          severity: editingIndicator.severity, // Keep existing severity
          status: editingIndicator.status, // Keep existing status
          created: response.created_at ? response.created_at.split('T')[0] : editingIndicator.created
        };
        
        setIndicators(prev => prev.map(ind => 
          ind.id === editingIndicator.id ? updatedIndicator : ind
        ));
        
        closeEditModal();
        alert('Indicator updated successfully!');
      } else {
        throw new Error('Failed to update indicator');
      }
      
    } catch (error) {
      console.error('Error updating indicator:', error);
      setEditFormErrors({ submit: 'Failed to update indicator. Please try again.' });
    } finally {
      setUpdating(false);
    }
  }

  // Share indicator functions
  function handleShareIndicator(indicator) {
    setSharingIndicator(indicator);
    setShareFormData({
      organisations: [],
      anonymizationLevel: 'medium',
      shareMethod: 'taxii'
    });
    setShowShareModal(true);
  }

  function closeShareModal() {
    setShowShareModal(false);
    setSharingIndicator(null);
    setShareFormData({
      organisations: [],
      anonymizationLevel: 'medium',
      shareMethod: 'taxii'
    });
    setOrganisationSearch('');
    setShowOrganisationDropdown(false);
    setSelectedOrganisationIndex(-1);
  }

  // Organisation search helper functions
  function getFilteredOrganisations() {
    return availableOrganisations.filter(organisation =>
      organisation.toLowerCase().includes(organisationSearch.toLowerCase()) &&
      !shareFormData.organisations.includes(organisation)
    );
  }

  function addOrganisation(organisation) {
    setShareFormData(prev => ({
      ...prev,
      organisations: [...prev.organisations, organisation]
    }));
    setOrganisationSearch('');
    setShowOrganisationDropdown(false);
    setSelectedOrganisationIndex(-1);
  }

  function handleKeyDown(e) {
    const filteredOrganisations = getFilteredOrganisations().slice(0, 10);
    
    if (e.key === 'ArrowDown') {
      e.preventDefault();
      setSelectedOrganisationIndex(prev => 
        prev < filteredOrganisations.length - 1 ? prev + 1 : prev
      );
    } else if (e.key === 'ArrowUp') {
      e.preventDefault();
      setSelectedOrganisationIndex(prev => prev > 0 ? prev - 1 : -1);
    } else if (e.key === 'Enter') {
      e.preventDefault();
      if (selectedOrganisationIndex >= 0 && selectedOrganisationIndex < filteredOrganisations.length) {
        addOrganisation(filteredOrganisations[selectedOrganisationIndex]);
      }
    } else if (e.key === 'Escape') {
      setShowOrganisationDropdown(false);
      setSelectedOrganisationIndex(-1);
    }
  }

  function removeOrganisation(organisation) {
    setShareFormData(prev => ({
      ...prev,
      institutions: prev.institutions.filter(inst => inst !== organisation)
    }));
  }

  async function handleShareIndicatorSubmit(e) {
    e.preventDefault();
    
    if (!sharingIndicator || shareFormData.organisations.length === 0) {
      alert('Please select at least one organisation to share with.');
      return;
    }
    
    setSharing(true);
    
    try {
      const shareData = {
        institutions: shareFormData.organisations,
        anonymization_level: shareFormData.anonymizationLevel,
        share_method: shareFormData.shareMethod
      };
      
      const response = await api.post(`/api/indicators/${sharingIndicator.id}/share/`, shareData);
      
      if (response && response.success) {
        closeShareModal();
        alert(`Indicator shared with ${response.shared_with} organisation(s) successfully!`);
      } else {
        throw new Error('Failed to share indicator');
      }
      
    } catch (error) {
      console.error('Error sharing indicator:', error);
      alert('Failed to share indicator. Please try again.');
    } finally {
      setSharing(false);
    }
  }

  async function handleAddIoC(e) {
    e.preventDefault();
    
    const errors = validateForm();
    if (Object.keys(errors).length > 0) {
      setFormErrors(errors);
      return;
    }
    
    setSubmitting(true);
    setFormErrors({});
    
    try {
      // Create indicator via API
      const indicatorData = {
        type: newIoC.type,
        value: newIoC.value.trim(),
        description: newIoC.description || '',
        confidence: parseInt(newIoC.confidence) || 50
      };
      
      const response = await api.post('/api/indicators/', indicatorData);
      
      if (response) {
        // Add the new indicator to the local state
        const formattedIndicator = {
          ...response,
          rawType: response.type,
          title: response.name || '',
          type: response.type === 'ip' ? 'IP Address' : 
                response.type === 'domain' ? 'Domain' :
                response.type === 'url' ? 'URL' :
                response.type === 'file_hash' ? 'File Hash' :
                response.type === 'email' ? 'Email' : response.type,
          severity: newIoC.severity || 'Medium',
          status: 'Active',
          created: response.created_at ? response.created_at.split('T')[0] : new Date().toISOString().split('T')[0]
        };
        
        setIndicators(prev => [formattedIndicator, ...prev]);
        
        // Close modal and reset form
        closeAddModal();
        
        // Show success message
        console.log('IoC added successfully:', response);
        alert('IoC added successfully!');
      } else {
        throw new Error('Failed to create indicator');
      }
      
    } catch (error) {
      console.error('Error adding IoC:', error);
      setFormErrors({ submit: 'Failed to add IoC. Please try again.' });
    } finally {
      setSubmitting(false);
    }
  }
}

// TTP Analysis Component
function TTPAnalysis({ active }) {
  if (!active) return null;
  
  const [ttpData, setTtpData] = useState([]);
  const [trendsData, setTrendsData] = useState([]);
  const [matrixData, setMatrixData] = useState(null);
  const [loading, setLoading] = useState(false);
  const [trendsLoading, setTrendsLoading] = useState(false);
  const [matrixLoading, setMatrixLoading] = useState(false);
  const [activeTab, setActiveTab] = useState('overview');
  
  // Feed analysis state
  const [feedComparisonData, setFeedComparisonData] = useState(null);
  const [frequencyData, setFrequencyData] = useState(null);
  const [seasonalData, setSeasonalData] = useState(null);
  const [aggregationLoading, setAggregationLoading] = useState(false);
  
  // Table sorting state
  const [sortBy, setSortBy] = useState('created_at');
  const [sortOrder, setSortOrder] = useState('desc');
  
  // Table pagination state
  const [currentPage, setCurrentPage] = useState(1);
  const [pageSize, setPageSize] = useState(20);
  const [totalCount, setTotalCount] = useState(0);
  const [totalPages, setTotalPages] = useState(0);
  const [hasNext, setHasNext] = useState(false);
  const [hasPrevious, setHasPrevious] = useState(false);
  
  // Table filtering state
  const [showFilters, setShowFilters] = useState(false);
  const [filterOptions, setFilterOptions] = useState(null);
  const [filters, setFilters] = useState({
    search: '',
    tactics: [],
    techniques: [],
    severity_levels: [],
    date_from: '',
    date_to: '',
    threat_feed_ids: [],
    anonymized_only: '',
    has_subtechniques: ''
  });
  const [activeFiltersCount, setActiveFiltersCount] = useState(0);
  
  // TTP Detail Modal state
  const [showTTPModal, setShowTTPModal] = useState(false);
  const [selectedTTP, setSelectedTTP] = useState(null);
  const [ttpDetailLoading, setTtpDetailLoading] = useState(false);
  const [isEditMode, setIsEditMode] = useState(false);
  const [editFormData, setEditFormData] = useState({});

  
  // Feed consumption state
  const [availableFeeds, setAvailableFeeds] = useState([]);
  const [selectedFeedForConsumption, setSelectedFeedForConsumption] = useState('');
  const [consumptionInProgress, setConsumptionInProgress] = useState(false);
  const [consumptionStatus, setConsumptionStatus] = useState('');
  
  // TTP Export Modal state
  const [showExportModal, setShowExportModal] = useState(false);
  const [exportFormat, setExportFormat] = useState('json');
  const [exportFilters, setExportFilters] = useState({
    tactic: '',
    technique_id: '',
    feed_id: '',
    include_anonymized: true,
    include_original: false,
    created_after: '',
    created_before: '',
    limit: 1000,
    fields: ''
  });
  const [isExporting, setIsExporting] = useState(false);
  const [exportError, setExportError] = useState('');
  
  // Matrix Cell Details Modal state
  const [showMatrixCellModal, setShowMatrixCellModal] = useState(false);
  const [matrixCellData, setMatrixCellData] = useState(null);
  const [matrixCellLoading, setMatrixCellLoading] = useState(false);
  const [selectedTactic, setSelectedTactic] = useState('');
  const [selectedTechnique, setSelectedTechnique] = useState('');
  
  // Technique Details Modal state
  const [showTechniqueModal, setShowTechniqueModal] = useState(false);
  const [techniqueData, setTechniqueData] = useState(null);
  const [techniqueLoading, setTechniqueLoading] = useState(false);
  const [selectedTechniqueId, setSelectedTechniqueId] = useState('');
  
  const ttpChartRef = useRef(null);
  
  // Fetch TTP data from backend
  useEffect(() => {
    if (active) {
      fetchTTPData();
      fetchMatrixData();
      fetchFilterOptions();
      fetchAvailableFeeds();
      fetchAggregationData();
    }
  }, [active]);
  
  // Fetch available threat feeds
  const fetchAvailableFeeds = async () => {
    try {
      const response = await api.get('/api/threat-feeds/');
      if (response && response.results) {
        setAvailableFeeds(response.results);
      } else {
        console.log('No threat feeds found or invalid response:', response);
        setAvailableFeeds([]);
      }
    } catch (error) {
      console.error('Error fetching available feeds:', error);
      setAvailableFeeds([]);
    }
  };

  // Fetch aggregation data for feed analysis
  const fetchAggregationData = async () => {
    setAggregationLoading(true);
    try {
      // Fetch multiple aggregation endpoints individually to handle failures gracefully
      const feedComparisonPromise = api.get('/api/ttps/feed-comparison/?days=30').catch(err => {
        console.warn('Feed comparison endpoint not available:', err);
        return null;
      });
      
      const techniqueFreqPromise = api.get('/api/ttps/technique-frequencies/?days=30').catch(err => {
        console.warn('Technique frequencies endpoint not available:', err);
        return null;
      });
      
      const seasonalPatternsPromise = api.get('/api/ttps/seasonal-patterns/?days=180').catch(err => {
        console.warn('Seasonal patterns endpoint not available:', err);
        return null;
      });

      const [feedComparison, techniqueFreq, seasonalPatterns] = await Promise.all([
        feedComparisonPromise,
        techniqueFreqPromise,
        seasonalPatternsPromise
      ]);

      if (feedComparison && feedComparison.success) {
        setFeedComparisonData(feedComparison);
      }
      if (techniqueFreq && techniqueFreq.success) {
        setFrequencyData(techniqueFreq);
      }
      if (seasonalPatterns && seasonalPatterns.success) {
        setSeasonalData(seasonalPatterns);
      }
    } catch (error) {
      console.error('Error fetching aggregation data:', error);
    }
    setAggregationLoading(false);
  };

  // Trigger feed consumption
  // Load TTPs from selected feed (like IoC Management)
  const loadFeedTTPs = async () => {
    if (!selectedFeedForConsumption) {
      alert('Please select a threat feed to analyze');
      return;
    }

    setConsumptionInProgress(true);
    setConsumptionStatus('Loading TTPs from feed...');

    try {
      // First get the feed name for display
      const selectedFeed = availableFeeds.find(feed => feed.id == selectedFeedForConsumption);
      const feedName = selectedFeed ? selectedFeed.name : 'Selected Feed';

      // Load TTPs from the specific feed using the same pattern as IoC Management
      await loadAllFeedTTPs(selectedFeedForConsumption, feedName);
      
    } catch (error) {
      console.error('Error loading feed TTPs:', error);
      setConsumptionStatus(`❌ Failed to load TTPs: ${error.message || 'Unknown error'}`);
      
      // Clear error status after 10 seconds
      setTimeout(() => {
        setConsumptionStatus('');
      }, 10000);
    } finally {
      setConsumptionInProgress(false);
    }
  };

  // Load all TTPs from feed with pagination (like IoC Management)
  const loadAllFeedTTPs = async (feedId, feedName) => {
    let allTTPs = [];
    let page = 1;
    let hasMore = true;
    const pageSize = 100;

    while (hasMore) {
      try {
        const response = await api.get(`/api/threat-feeds/${feedId}/ttps/?page=${page}&page_size=${pageSize}`);
        
        if (response && response.results) {
          // Add results from this page (even if 0 results)
          allTTPs = [...allTTPs, ...response.results];
          setConsumptionStatus(`Loading TTPs from "${feedName}"... (${allTTPs.length} loaded)`);
          
          // Continue pagination based on 'next' field, like IoC Management
          hasMore = response.next !== null;
          page++;
        } else {
          hasMore = false;
        }
      } catch (error) {
        console.error(`Error loading page ${page} of TTPs:`, error);
        hasMore = false;
        throw error;
      }
    }

    // Update the TTP data display
    setTtpData(allTTPs);
    setTotalCount(allTTPs.length);
    
    // Update status
    setConsumptionStatus(`✅ Loaded ${allTTPs.length} TTPs from "${feedName}"`);
    
    // Also refresh other data
    fetchMatrixData();
    fetchAggregationData();

    // Clear status after 5 seconds
    setTimeout(() => {
      setConsumptionStatus('');
    }, 5000);
  };
  
  const fetchTTPData = async (sortByField = null, sortOrderValue = null, pageNumber = null, pageSizeValue = null, filtersOverride = null) => {
    setLoading(true);
    try {
      // Use provided parameters or current state
      const currentSortBy = sortByField || sortBy;
      const currentSortOrder = sortOrderValue || sortOrder;
      const currentPageNumber = pageNumber || currentPage;
      const currentPageSize = pageSizeValue || pageSize;
      const currentFilters = filtersOverride || filters;
      
      // Build API URL with sorting, pagination, and filtering parameters
      const params = new URLSearchParams();
      params.append('sort_by', currentSortBy);
      params.append('sort_order', currentSortOrder);
      params.append('page', currentPageNumber.toString());
      params.append('page_size', currentPageSize.toString());
      
      // Add filtering parameters
      if (currentFilters.search && currentFilters.search.trim()) {
        params.append('search', currentFilters.search.trim());
      }
      if (currentFilters.tactics && currentFilters.tactics.length > 0) {
        params.append('tactics', currentFilters.tactics.join(','));
      }
      if (currentFilters.techniques && currentFilters.techniques.length > 0) {
        params.append('techniques', currentFilters.techniques.join(','));
      }
      if (currentFilters.severity_levels && currentFilters.severity_levels.length > 0) {
        params.append('severity_levels', currentFilters.severity_levels.join(','));
      }
      if (currentFilters.date_from && currentFilters.date_from.trim()) {
        params.append('created_after', currentFilters.date_from.trim());
      }
      if (currentFilters.date_to && currentFilters.date_to.trim()) {
        params.append('created_before', currentFilters.date_to.trim());
      }
      if (currentFilters.threat_feed_ids && currentFilters.threat_feed_ids.length > 0) {
        params.append('threat_feed_ids', currentFilters.threat_feed_ids.join(','));
      }
      if (currentFilters.anonymized_only && currentFilters.anonymized_only !== '') {
        params.append('anonymized_only', currentFilters.anonymized_only);
      }
      if (currentFilters.has_subtechniques && currentFilters.has_subtechniques !== '') {
        params.append('has_subtechniques', currentFilters.has_subtechniques);
      }
      
      const response = await api.get(`/api/ttps/?${params.toString()}`);
      if (response && response.success) {
        setTtpData(response.results || []);
        setTotalCount(response.count || 0);
        setTotalPages(response.num_pages || 0);
        setHasNext(response.has_next || false);
        setHasPrevious(response.has_previous || false);
      } else {
        setTtpData([]);
        setTotalCount(0);
        setTotalPages(0);
        setHasNext(false);
        setHasPrevious(false);
      }
    } catch (error) {
      console.error('Error fetching TTP data:', error);
      setTtpData([]);
      setTotalCount(0);
      setTotalPages(0);
      setHasNext(false);
      setHasPrevious(false);
    }
    setLoading(false);
  };

  // Fetch filter options for dropdowns
  const fetchFilterOptions = async () => {
    try {
      const response = await api.get('/api/ttps/filter-options/');
      if (response && response.success) {
        setFilterOptions(response.options);
      }
    } catch (error) {
      console.error('Error fetching filter options:', error);
    }
  };

  // Handle column sorting
  const handleSort = (column) => {
    let newSortOrder = 'asc';
    
    // If clicking the same column, toggle sort order
    if (sortBy === column) {
      newSortOrder = sortOrder === 'asc' ? 'desc' : 'asc';
    } else {
      // New column, default to descending for dates, ascending for others
      newSortOrder = (column === 'created_at' || column === 'updated_at') ? 'desc' : 'asc';
    }
    
    setSortBy(column);
    setSortOrder(newSortOrder);
    
    // Reset to first page when sorting changes
    setCurrentPage(1);
    
    // Fetch data with new sorting and reset pagination
    fetchTTPData(column, newSortOrder, 1, pageSize, filters);
  };

  // Get sort icon for column headers
  const getSortIcon = (column) => {
    if (sortBy !== column) {
      return <i className="fas fa-sort" style={{color: '#ccc', marginLeft: '5px'}}></i>;
    }
    
    const iconClass = sortOrder === 'asc' ? 'fa-sort-up' : 'fa-sort-down';
    return <i className={`fas ${iconClass}`} style={{color: '#0056b3', marginLeft: '5px'}}></i>;
  };

  // Handle pagination
  const handlePageChange = (newPage) => {
    if (newPage >= 1 && newPage <= totalPages && newPage !== currentPage) {
      setCurrentPage(newPage);
      fetchTTPData(sortBy, sortOrder, newPage, pageSize, filters);
    }
  };

  const handlePageSizeChange = (newPageSize) => {
    setPageSize(newPageSize);
    setCurrentPage(1); // Reset to first page when page size changes
    fetchTTPData(sortBy, sortOrder, 1, newPageSize, filters);
  };

  // Generate page numbers for pagination display
  const generatePageNumbers = () => {
    const pages = [];
    const maxVisiblePages = 5;
    
    if (totalPages <= maxVisiblePages) {
      // Show all pages if total is small
      for (let i = 1; i <= totalPages; i++) {
        pages.push(i);
      }
    } else {
      // Show first, last, and pages around current
      const startPage = Math.max(1, currentPage - 2);
      const endPage = Math.min(totalPages, currentPage + 2);
      
      if (startPage > 1) {
        pages.push(1);
        if (startPage > 2) pages.push('...');
      }
      
      for (let i = startPage; i <= endPage; i++) {
        pages.push(i);
      }
      
      if (endPage < totalPages) {
        if (endPage < totalPages - 1) pages.push('...');
        pages.push(totalPages);
      }
    }
    
    return pages;
  };

  // Handle filter changes
  const handleFilterChange = (filterKey, value) => {
    const newFilters = { ...filters, [filterKey]: value };
    setFilters(newFilters);
    
    // Reset to first page when filters change
    setCurrentPage(1);
    
    // Count active filters
    const activeCount = countActiveFilters(newFilters);
    setActiveFiltersCount(activeCount);
    
    // For search, use debounced fetch; for others, fetch immediately
    if (filterKey === 'search') {
      debouncedFetchTTPData(sortBy, sortOrder, 1, pageSize, newFilters);
    } else {
      fetchTTPData(sortBy, sortOrder, 1, pageSize, newFilters);
    }
  };

  // Debounced search for better performance
  const debouncedFetchTTPData = useRef(
    debounce((sortBy, sortOrder, page, pageSize, filters) => {
      fetchTTPData(sortBy, sortOrder, page, pageSize, filters);
    }, 500)
  ).current;

  // Simple debounce utility
  function debounce(func, wait) {
    let timeout;
    return function executedFunction(...args) {
      const later = () => {
        clearTimeout(timeout);
        func(...args);
      };
      clearTimeout(timeout);
      timeout = setTimeout(later, wait);
    };
  }

  // Handle multi-select filter changes (for arrays)
  const handleMultiSelectFilter = (filterKey, value, isChecked) => {
    const currentValues = filters[filterKey] || [];
    let newValues;
    
    if (isChecked) {
      newValues = [...currentValues, value];
    } else {
      newValues = currentValues.filter(v => v !== value);
    }
    
    handleFilterChange(filterKey, newValues);
  };

  // Count active filters
  const countActiveFilters = (filtersToCount) => {
    let count = 0;
    
    if (filtersToCount.search && filtersToCount.search.trim()) count++;
    if (filtersToCount.tactics && filtersToCount.tactics.length > 0) count++;
    if (filtersToCount.techniques && filtersToCount.techniques.length > 0) count++;
    if (filtersToCount.severity_levels && filtersToCount.severity_levels.length > 0) count++;
    if (filtersToCount.date_from && filtersToCount.date_from.trim()) count++;
    if (filtersToCount.date_to && filtersToCount.date_to.trim()) count++;
    if (filtersToCount.threat_feed_ids && filtersToCount.threat_feed_ids.length > 0) count++;
    if (filtersToCount.anonymized_only && filtersToCount.anonymized_only !== '') count++;
    if (filtersToCount.has_subtechniques && filtersToCount.has_subtechniques !== '') count++;
    
    return count;
  };

  // Clear all filters
  const clearAllFilters = () => {
    const clearedFilters = {
      search: '',
      tactics: [],
      techniques: [],
      severity_levels: [],
      date_from: '',
      date_to: '',
      threat_feed_ids: [],
      anonymized_only: '',
      has_subtechniques: ''
    };
    
    setFilters(clearedFilters);
    setActiveFiltersCount(0);
    setCurrentPage(1);
    
    // Fetch data without filters
    fetchTTPData(sortBy, sortOrder, 1, pageSize, clearedFilters);
  };

  const fetchTTPTrendsData = async () => {
    setTrendsLoading(true);
    try {
      // Get TTP trends data from the API
      const response = await api.get('/api/ttps/trends/?days=120&granularity=month&group_by=tactic');
      if (response && response.series) {
        setTrendsData(response.series);
      } else {
        setTrendsData([]);
      }
    } catch (error) {
      console.error('Error fetching TTP trends data:', error);
      setTrendsData([]);
    }
    setTrendsLoading(false);
  };

  const fetchMatrixData = async () => {
    setMatrixLoading(true);
    try {
      // Get MITRE matrix data from the API
      const response = await api.get('/api/ttps/mitre-matrix/');
      if (response && response.success) {
        setMatrixData(response);
      } else {
        setMatrixData(null);
      }
    } catch (error) {
      console.error('Error fetching MITRE matrix data:', error);
      setMatrixData(null);
    }
    setMatrixLoading(false);
  };

  const handleTabChange = (tab) => {
    setActiveTab(tab);
  };

  // Matrix cell click handlers
  const handleMatrixCellClick = async (tactic, technique = null) => {
    setSelectedTactic(tactic);
    setSelectedTechnique(technique || '');
    setMatrixCellLoading(true);
    setShowMatrixCellModal(true);
    
    try {
      let url = `/api/ttps/matrix-cell-details/?tactic=${tactic}`;
      if (technique) {
        url += `&technique_id=${technique}`;
      }
      url += '&include_related=true&page_size=50';
      
      const response = await api.get(url);
      if (response && response.success) {
        setMatrixCellData(response);
      } else {
        setMatrixCellData(null);
      }
    } catch (error) {
      console.error('Error fetching matrix cell details:', error);
      setMatrixCellData(null);
    }
    
    setMatrixCellLoading(false);
  };

  const handleTechniqueClick = async (techniqueId) => {
    setSelectedTechniqueId(techniqueId);
    setTechniqueLoading(true);
    setShowTechniqueModal(true);
    
    try {
      const url = `/api/ttps/technique-details/${techniqueId}/`;
      const response = await api.get(url);
      if (response && response.success) {
        setTechniqueData(response);
      } else {
        setTechniqueData(null);
      }
    } catch (error) {
      console.error('Error fetching technique details:', error);
      setTechniqueData(null);
    }
    
    setTechniqueLoading(false);
  };

  const closeMatrixCellModal = () => {
    setShowMatrixCellModal(false);
    setMatrixCellData(null);
    setSelectedTactic('');
    setSelectedTechnique('');
  };

  const closeTechniqueModal = () => {
    setShowTechniqueModal(false);
    setTechniqueData(null);
    setSelectedTechniqueId('');
  };

  const refreshMatrixData = () => {
    fetchMatrixData();
  };

  // TTP Detail Modal functions
  const openTTPModal = async (ttpId) => {
    setShowTTPModal(true);
    setTtpDetailLoading(true);
    setIsEditMode(false);
    
    try {
      const response = await api.get(`/api/ttps/${ttpId}/`);
      if (response && response.success) {
        setSelectedTTP(response.ttp);
        setEditFormData({
          name: response.ttp.name || '',
          description: response.ttp.description || '',
          mitre_technique_id: response.ttp.mitre_technique_id || '',
          mitre_tactic: response.ttp.mitre_tactic || '',
          mitre_subtechnique: response.ttp.mitre_subtechnique || '',
          threat_feed_id: response.ttp.threat_feed?.id || ''
        });
      } else {
        console.error('Failed to fetch TTP details');
        setSelectedTTP(null);
      }
    } catch (error) {
      console.error('Error fetching TTP details:', error);
      setSelectedTTP(null);
    }
    setTtpDetailLoading(false);
  };

  const closeTTPModal = () => {
    setShowTTPModal(false);
    setSelectedTTP(null);
    setIsEditMode(false);
    setEditFormData({});
  };

  const toggleEditMode = () => {
    setIsEditMode(!isEditMode);
  };

  const handleEditFormChange = (field, value) => {
    setEditFormData(prev => ({
      ...prev,
      [field]: value
    }));
  };

  const saveTTPChanges = async () => {
    if (!selectedTTP) return;
    
    try {
      const response = await api.put(`/api/ttps/${selectedTTP.id}/`, editFormData);
      if (response && response.success) {
        // Update the TTP in local state
        setTtpData(prevData => 
          prevData.map(ttp => 
            ttp.id === selectedTTP.id 
              ? { ...ttp, ...editFormData }
              : ttp
          )
        );
        setSelectedTTP({ ...selectedTTP, ...editFormData });
        setIsEditMode(false);
        alert('TTP updated successfully');
        
        // Refresh trends data to reflect changes
        fetchTTPTrendsData();
      } else {
        alert('Failed to update TTP');
      }
    } catch (error) {
      console.error('Error updating TTP:', error);
      alert('Error updating TTP: ' + (error.message || 'Unknown error'));
    }
  };



  // Export Modal functions
  const openExportModal = () => {
    setShowExportModal(true);
    setExportError('');
  };

  const closeExportModal = () => {
    setShowExportModal(false);
    setExportError('');
  };

  const handleExportFilterChange = (field, value) => {
    setExportFilters(prev => ({
      ...prev,
      [field]: value
    }));
  };

  const downloadFile = (blob, filename) => {
    const url = window.URL.createObjectURL(blob);
    const link = document.createElement('a');
    link.href = url;
    link.download = filename;
    document.body.appendChild(link);
    link.click();
    document.body.removeChild(link);
    window.URL.revokeObjectURL(url);
  };

  const exportTTPData = async () => {
    setIsExporting(true);
    setExportError('');
    
    try {
      // Build query parameters
      const params = new URLSearchParams();
      params.append('format', exportFormat);
      
      // Add filters if specified
      if (exportFilters.tactic) params.append('tactic', exportFilters.tactic);
      if (exportFilters.technique_id) params.append('technique_id', exportFilters.technique_id);
      if (exportFilters.feed_id) params.append('feed_id', exportFilters.feed_id);
      if (exportFilters.created_after) params.append('created_after', exportFilters.created_after);
      if (exportFilters.created_before) params.append('created_before', exportFilters.created_before);
      if (exportFilters.fields) params.append('fields', exportFilters.fields);
      
      params.append('include_anonymized', exportFilters.include_anonymized.toString());
      params.append('include_original', exportFilters.include_original.toString());
      params.append('limit', exportFilters.limit.toString());
      
      // Make the API request
      const response = await fetch(`/api/ttps/export/?${params.toString()}`, {
        method: 'GET',
        headers: {
          'Accept': exportFormat === 'csv' ? 'text/csv' : 
                   exportFormat === 'stix' ? 'application/stix+json' : 
                   'application/json'
        }
      });
      
      if (!response.ok) {
        throw new Error(`Export failed: ${response.status} ${response.statusText}`);
      }
      
      // Get the blob and filename from response
      const blob = await response.blob();
      const contentDisposition = response.headers.get('Content-Disposition');
      let filename = `ttps_export_${new Date().toISOString().slice(0, 19).replace(/:/g, '-')}.${exportFormat}`;
      
      if (contentDisposition) {
        const matches = contentDisposition.match(/filename="([^"]+)"/);
        if (matches) {
          filename = matches[1];
        }
      }
      
      // Download the file
      downloadFile(blob, filename);
      
      // Close modal and show success message
      closeExportModal();
      alert(`Export completed successfully! Downloaded: ${filename}`);
      
    } catch (error) {
      console.error('Export failed:', error);
      setExportError('Export failed: ' + (error.message || 'Unknown error'));
    }
    
    setIsExporting(false);
  };

  const renderMatrixHeaders = () => {
    if (!matrixData || !matrixData.matrix) {
      return null;
    }

    // MITRE ATT&CK Enterprise tactics in order with display names
    const tacticOrder = [
      { code: 'initial-access', name: 'Initial Access' },
      { code: 'execution', name: 'Execution' },
      { code: 'persistence', name: 'Persistence' },
      { code: 'privilege-escalation', name: 'Privilege Escalation' },
      { code: 'defense-evasion', name: 'Defense Evasion' },
      { code: 'credential-access', name: 'Credential Access' },
      { code: 'discovery', name: 'Discovery' },
      { code: 'lateral-movement', name: 'Lateral Movement' },
      { code: 'collection', name: 'Collection' },
      { code: 'exfiltration', name: 'Exfiltration' },
      { code: 'impact', name: 'Impact' }
    ];

    return (
      <thead>
        <tr>
          {tacticOrder.map(tactic => {
            const tacticData = matrixData.matrix[tactic.code];
            const count = tacticData ? tacticData.technique_count : 0;
            return (
              <th 
                key={tactic.code} 
                title={`${count} techniques in ${tactic.name} - Click to view details`}
                onClick={() => count > 0 && handleMatrixCellClick(tactic.code)}
                style={{ 
                  cursor: count > 0 ? 'pointer' : 'default',
                  backgroundColor: count > 0 ? '#f8f9fa' : 'transparent',
                  transition: 'background-color 0.2s ease'
                }}
                onMouseEnter={(e) => {
                  if (count > 0) {
                    e.target.style.backgroundColor = '#e9ecef';
                  }
                }}
                onMouseLeave={(e) => {
                  if (count > 0) {
                    e.target.style.backgroundColor = '#f8f9fa';
                  }
                }}
              >
                {tactic.name}
                <div className="tactic-count">({count})</div>
              </th>
            );
          })}
        </tr>
      </thead>
    );
  };

  const renderDynamicMatrix = () => {
    if (!matrixData || !matrixData.matrix) {
      return null;
    }

    const tactics = Object.values(matrixData.matrix);
    
    // MITRE ATT&CK Enterprise tactics in order
    const tacticOrder = [
      'initial-access',
      'execution', 
      'persistence',
      'privilege-escalation',
      'defense-evasion',
      'credential-access',
      'discovery',
      'lateral-movement',
      'collection',
      'exfiltration',
      'impact'
    ];

    // Create rows - we'll show up to 5 techniques per tactic
    const maxRows = 5;
    const rows = [];

    for (let rowIndex = 0; rowIndex < maxRows; rowIndex++) {
      const row = [];
      
      tacticOrder.forEach(tacticCode => {
        const tacticData = matrixData.matrix[tacticCode];
        if (tacticData && tacticData.techniques && tacticData.techniques.length > rowIndex) {
          const technique = tacticData.techniques[rowIndex];
          row.push({
            technique: technique,
            hasData: true,
            isActive: tacticData.technique_count > 0
          });
        } else {
          // Empty cell
          row.push({
            technique: null,
            hasData: false,
            isActive: false
          });
        }
      });
      
      // Only add row if it has at least one technique
      if (row.some(cell => cell.hasData)) {
        rows.push(row);
      }
    }

    return (
      <tbody>
        {rows.map((row, rowIndex) => (
          <tr key={rowIndex}>
            {row.map((cell, cellIndex) => {
              const tacticCode = tacticOrder[cellIndex];
              return (
                <td 
                  key={cellIndex} 
                  className={`matrix-cell ${cell.isActive ? 'active' : ''} ${cell.technique ? 'clickable' : ''}`}
                  title={cell.technique ? `${cell.technique.name} (${cell.technique.technique_id}) - Click to view details` : 'No techniques'}
                  onClick={() => {
                    if (cell.technique) {
                      handleTechniqueClick(cell.technique.technique_id);
                    } else if (cell.isActive && tacticCode) {
                      // Click on tactic column if no specific technique but tactic has data
                      handleMatrixCellClick(tacticCode);
                    }
                  }}
                  style={{
                    cursor: (cell.technique || cell.isActive) ? 'pointer' : 'default',
                    transition: 'all 0.2s ease',
                    position: 'relative'
                  }}
                  onMouseEnter={(e) => {
                    if (cell.technique || cell.isActive) {
                      e.target.style.transform = 'scale(1.02)';
                      e.target.style.boxShadow = '0 2px 8px rgba(0,0,0,0.1)';
                      e.target.style.zIndex = '1';
                    }
                  }}
                  onMouseLeave={(e) => {
                    if (cell.technique || cell.isActive) {
                      e.target.style.transform = 'scale(1)';
                      e.target.style.boxShadow = 'none';
                      e.target.style.zIndex = 'auto';
                    }
                  }}
                >
                  {cell.technique ? (
                    <>
                      <div className="technique-name">
                        {cell.technique.name.length > 20 
                          ? cell.technique.name.substring(0, 20) + '...'
                          : cell.technique.name
                        }
                      </div>
                      {cell.technique.technique_id && (
                        <div className="technique-id">{cell.technique.technique_id}</div>
                      )}
                    </>
                  ) : (
                    <div className="empty-cell">
                      {cell.isActive ? '🔍' : '-'}
                    </div>
                  )}
                </td>
              );
            })}
          </tr>
        ))}
      </tbody>
    );
  };

  const transformTrendsDataForChart = (apiData) => {
    // Group data by date and aggregate by tactic
    const dateMap = new Map();
    
    // Process each series (tactic) from the API response
    apiData.forEach(series => {
      const tactic = series.group_name ? series.group_name.toLowerCase().replace(/\s+/g, '-') : 'unknown';
      
      // Process each data point in the series
      series.data_points.forEach(point => {
        const date = point.date;
        if (!dateMap.has(date)) {
          dateMap.set(date, {
            date: date,
            'initial-access': 0,
            'execution': 0,
            'persistence': 0,
            'defense-evasion': 0,
            'impact': 0,
            'privilege-escalation': 0,
            'discovery': 0,
            'lateral-movement': 0,
            'collection': 0,
            'command-and-control': 0,
            'exfiltration': 0
          });
        }
        
        const dateEntry = dateMap.get(date);
        if (dateEntry.hasOwnProperty(tactic)) {
          dateEntry[tactic] = point.count || 0;
        }
      });
    });
    
    // Convert to array and sort by date
    return Array.from(dateMap.values()).sort((a, b) => new Date(a.date) - new Date(b.date));
  };

  const deleteTTP = async (ttpId) => {
    if (!confirm('Are you sure you want to delete this TTP? This action cannot be undone.')) {
      return;
    }
    
    try {
      const response = await api.delete(`/api/ttps/${ttpId}/`);
      if (response && response.success) {
        // Remove the deleted TTP from the local state
        setTtpData(prevData => prevData.filter(ttp => ttp.id !== ttpId));
        alert('TTP deleted successfully');
        
        // Refresh trends data to reflect deletion
        fetchTTPTrendsData();
      } else {
        alert('Failed to delete TTP');
      }
    } catch (error) {
      console.error('Error deleting TTP:', error);
      alert('Error deleting TTP: ' + (error.message || 'Unknown error'));
    }
  };
  
  useEffect(() => {
    if (active && ttpChartRef.current && trendsData.length > 0) {
      createTTPTrendsChart();
    }
  }, [active, trendsData]);

  const createTTPTrendsChart = () => {
    try {
      // Clear previous chart if any
      if (ttpChartRef.current) {
        d3.select(ttpChartRef.current).selectAll("*").remove();
      }
      
      // Return early if no trends data or ref not available
      if (!trendsData || trendsData.length === 0 || !ttpChartRef.current) {
        return;
      }
      
      // Transform API data to chart format
      const data = transformTrendsDataForChart(trendsData);
      
      // Return early if transformed data is empty
      if (!data || data.length === 0) {
        console.warn('No chart data available after transformation');
        return;
      }

    // Set dimensions and margins for the chart
    const width = ttpChartRef.current.clientWidth;
    const height = 300;
    const margin = { top: 30, right: 120, bottom: 40, left: 50 };
    const innerWidth = width - margin.left - margin.right;
    const innerHeight = height - margin.top - margin.bottom;

    // Create the SVG container
    const svg = d3.select(ttpChartRef.current)
      .append("svg")
      .attr("width", width)
      .attr("height", height)
      .append("g")
      .attr("transform", `translate(${margin.left},${margin.top})`);

    // Set up scales
    const x = d3.scalePoint()
      .domain(data.map(d => d.date))
      .range([0, innerWidth])
      .padding(0.5);

    const y = d3.scaleLinear()
      .domain([0, d3.max(data, d => Math.max(...Object.keys(colors).map(tactic => d[tactic] || 0))) * 1.1])
      .range([innerHeight, 0]);

    // Define line generator
    const line = d3.line()
      .x(d => x(d.date))
      .y(d => y(d.value))
      .curve(d3.curveMonotoneX);

    // Define colors for different TTP categories (MITRE ATT&CK tactics)
    const colors = {
      'initial-access': "#0056b3",
      'execution': "#00a0e9", 
      'persistence': "#38a169",
      'defense-evasion': "#e53e3e",
      'impact': "#f6ad55",
      'privilege-escalation': "#805ad5",
      'discovery': "#ed8936",
      'lateral-movement': "#38b2ac",
      'collection': "#d53f8c",
      'command-and-control': "#319795",
      'exfiltration': "#dd6b20"
    };

    // Get only tactics that have data in the dataset
    const categories = Object.keys(colors).filter(tactic => 
      data.some(d => d[tactic] > 0)
    );
    
    const categoryLabels = {
      'initial-access': "Initial Access",
      'execution': "Execution",
      'persistence': "Persistence", 
      'defense-evasion': "Defense Evasion",
      'impact': "Impact",
      'privilege-escalation': "Privilege Escalation",
      'discovery': "Discovery",
      'lateral-movement': "Lateral Movement",
      'collection': "Collection",
      'command-and-control': "Command and Control",
      'exfiltration': "Exfiltration"
    };

    categories.forEach(category => {
      const categoryData = data.map(d => ({
        date: d.date,
        value: d[category]
      }));

      svg.append("path")
        .datum(categoryData)
        .attr("fill", "none")
        .attr("stroke", colors[category])
        .attr("stroke-width", 2)
        .attr("d", line);

      // Add dots
      svg.selectAll(`.dot-${category}`)
        .data(categoryData)
        .enter()
        .append("circle")
        .attr("class", `dot-${category}`)
        .attr("cx", d => x(d.date))
        .attr("cy", d => y(d.value))
        .attr("r", 4)
        .attr("fill", colors[category]);
    });

    // Add x-axis
    svg.append("g")
      .attr("transform", `translate(0,${innerHeight})`)
      .call(d3.axisBottom(x).tickFormat(d => d));

    // Add y-axis
    svg.append("g")
      .call(d3.axisLeft(y));

    // Add title
    svg.append("text")
      .attr("x", innerWidth / 2)
      .attr("y", -10)
      .attr("text-anchor", "middle")
      .style("font-size", "16px")
      .style("font-weight", "600")
      .style("fill", "#2d3748")
      .text("TTP Trends Over Time");

    // Add legend
    const legend = svg.append("g")
      .attr("transform", `translate(${innerWidth + 10}, 0)`);

    categories.forEach((category, i) => {
      const legendRow = legend.append("g")
        .attr("transform", `translate(0, ${i * 20})`);
      
      legendRow.append("rect")
        .attr("width", 10)
        .attr("height", 10)
        .attr("fill", colors[category]);
      
      legendRow.append("text")
        .attr("x", 15)
        .attr("y", 10)
        .attr("text-anchor", "start")
        .style("font-size", "12px")
        .text(categoryLabels[category]);
    });
    } catch (error) {
      console.error('Error creating TTP trends chart:', error);
      // Display error message in the chart container
      if (ttpChartRef.current) {
        d3.select(ttpChartRef.current).selectAll("*").remove();
        d3.select(ttpChartRef.current)
          .append("div")
          .style("text-align", "center")
          .style("color", "#e53e3e")
          .style("padding", "20px")
          .text("Error loading chart data. Please try refreshing.");
      }
    }
  };

  return (
    <section id="ttp-analysis" className={`page-section ${active ? 'active' : ''}`}>
      <div className="page-header">
        <div>
          <h1 className="page-title">TTP Analysis</h1>
          <p className="page-subtitle">Track and analyze tactics, techniques, and procedures from threat intelligence feeds</p>
        </div>
        <div className="action-buttons">
          <div className="feed-consumption-controls">
            <div className="feed-selection-wrapper">
              <select 
                value={selectedFeedForConsumption} 
                onChange={(e) => setSelectedFeedForConsumption(e.target.value)}
                className="form-control feed-selector"
                disabled={consumptionInProgress}
              >
                <option value="">Select Threat Feed to Analyze</option>
                {availableFeeds.length === 0 ? (
                  <option disabled>No threat feeds available</option>
                ) : (
                  availableFeeds.map(feed => (
                    <option key={feed.id} value={feed.id}>
                      {feed.name} - {feed.is_external ? 'External TAXII' : 'Internal'} 
                      {feed.is_active ? ' ✓' : ' (Inactive)'}
                      {feed.description ? ` - ${feed.description}` : ''}
                    </option>
                  ))
                )}
              </select>
              {selectedFeedForConsumption && (
                <div className="consumption-options">
                  <small className="consumption-info">
                    <i className="fas fa-info-circle"></i>
                    Will show TTPs from this feed
                  </small>
                </div>
              )}
            </div>
            <button 
              className="btn btn-primary consume-btn" 
              onClick={loadFeedTTPs}
              disabled={!selectedFeedForConsumption || consumptionInProgress}
              title={selectedFeedForConsumption ? 'Load TTPs from selected feed' : 'Select a feed first'}
            >
              {consumptionInProgress ? (
                <>
                  <i className="fas fa-spinner fa-spin"></i> Loading...
                </>
              ) : (
                <>
                  <i className="fas fa-download"></i> Load Feed TTPs
                </>
              )}
            </button>
          </div>
          <button className="btn btn-outline" onClick={openExportModal}>
            <i className="fas fa-upload"></i> Export Analysis
          </button>
        </div>
      </div>

      {consumptionStatus && (
        <div className={`alert ${consumptionStatus.includes('failed') ? 'alert-error' : 'alert-success'}`}>
          <i className={`fas ${consumptionStatus.includes('failed') ? 'fa-exclamation-triangle' : 'fa-check-circle'}`}></i>
          {consumptionStatus}
        </div>
      )}

      <div className="tabs">
        <div 
          className={`tab ${activeTab === 'overview' ? 'active' : ''}`}
          onClick={() => handleTabChange('overview')}
        >
          Feed Overview
        </div>
        <div 
          className={`tab ${activeTab === 'matrix' ? 'active' : ''}`}
          onClick={() => handleTabChange('matrix')}
        >
          MITRE ATT&CK Matrix
        </div>
        <div 
          className={`tab ${activeTab === 'list' ? 'active' : ''}`}
          onClick={() => handleTabChange('list')}
        >
          TTP Intelligence
        </div>
        <div 
          className={`tab ${activeTab === 'trends' ? 'active' : ''}`}
          onClick={() => handleTabChange('trends')}
        >
          Trends & Patterns
        </div>
      </div>

      {/* Feed Overview Tab */}
      {activeTab === 'overview' && (
        <div className="feed-analysis-overview">
          <div className="overview-cards">
            <div className="card">
              <div className="card-header">
                <h2 className="card-title">
                  <i className="fas fa-chart-bar card-icon"></i> 
                  Feed Comparison Statistics
                </h2>
                <button 
                  className="btn btn-outline btn-sm" 
                  onClick={fetchAggregationData}
                  disabled={aggregationLoading}
                >
                  <i className={`fas ${aggregationLoading ? 'fa-spinner fa-spin' : 'fa-sync-alt'}`}></i> Refresh
                </button>
              </div>
              <div className="card-content">
                {aggregationLoading ? (
                  <div className="loading-state">
                    <i className="fas fa-spinner fa-spin"></i>
                    <p>Loading feed comparison data...</p>
                  </div>
                ) : feedComparisonData ? (
                  <div className="feed-comparison-grid">
                    {feedComparisonData.feed_statistics && feedComparisonData.feed_statistics.map((feed, index) => (
                      <div key={index} className="feed-stat-card">
                        <div className="feed-name">{feed.threat_feed__name}</div>
                        <div className="feed-stats">
                          <div className="stat-item">
                            <span className="stat-value">{feed.ttp_count}</span>
                            <span className="stat-label">TTPs</span>
                          </div>
                          <div className="stat-item">
                            <span className="stat-value">{feed.unique_techniques}</span>
                            <span className="stat-label">Unique Techniques</span>
                          </div>
                          <div className="stat-item">
                            <span className="stat-value">{feed.avg_techniques_per_day}</span>
                            <span className="stat-label">Avg/Day</span>
                          </div>
                        </div>
                        <div className={`feed-type ${feed.threat_feed__is_external ? 'external' : 'internal'}`}>
                          {feed.threat_feed__is_external ? 'External Feed' : 'Internal Feed'}
                        </div>
                      </div>
                    ))}
                  </div>
                ) : (
                  <div className="empty-state">
                    <i className="fas fa-chart-bar"></i>
                    <p>No feed comparison data available</p>
                    <p className="text-muted">Consume threat feeds to see comparison statistics</p>
                  </div>
                )}
              </div>
            </div>

            <div className="card">
              <div className="card-header">
                <h2 className="card-title">
                  <i className="fas fa-fire card-icon"></i> 
                  Top Techniques
                </h2>
              </div>
              <div className="card-content">
                {frequencyData && frequencyData.techniques ? (
                  <div className="technique-frequency-list">
                    {Object.entries(frequencyData.techniques)
                      .sort(([,a], [,b]) => b.count - a.count)
                      .slice(0, 10)
                      .map(([techniqueId, data], index) => (
                        <div key={techniqueId} className="frequency-item">
                          <div className="technique-rank">#{data.rank}</div>
                          <div className="technique-details">
                            <div className="technique-id">{techniqueId}</div>
                            <div className="technique-stats">
                              <span className="count">{data.count} occurrences</span>
                              <span className="percentage">({data.percentage}%)</span>
                            </div>
                          </div>
                          <div className="frequency-bar">
                            <div 
                              className="frequency-fill" 
                              style={{width: `${Math.min(data.percentage * 2, 100)}%`}}
                            ></div>
                          </div>
                        </div>
                      ))
                    }
                  </div>
                ) : (
                  <div className="empty-state">
                    <i className="fas fa-fire"></i>
                    <p>No technique frequency data available</p>
                  </div>
                )}
              </div>
            </div>
          </div>

          <div className="card">
            <div className="card-header">
              <h2 className="card-title">
                <i className="fas fa-calendar-alt card-icon"></i> 
                Seasonal Patterns
              </h2>
            </div>
            <div className="card-content">
              {seasonalData && seasonalData.statistics ? (
                <div className="seasonal-analysis">
                  <div className="seasonal-stats">
                    <div className="stat-card">
                      <div className="stat-value">{seasonalData.statistics.seasonality_strength}</div>
                      <div className="stat-label">Seasonality Strength</div>
                    </div>
                    <div className="stat-card">
                      <div className="stat-value">{seasonalData.statistics.peak_period.label}</div>
                      <div className="stat-label">Peak Period</div>
                    </div>
                    <div className="stat-card">
                      <div className="stat-value">{seasonalData.statistics.valley_period.label}</div>
                      <div className="stat-label">Valley Period</div>
                    </div>
                  </div>
                  <div className="seasonal-interpretation">
                    <p>{seasonalData.interpretation}</p>
                  </div>
                </div>
              ) : (
                <div className="empty-state">
                  <i className="fas fa-calendar-alt"></i>
                  <p>No seasonal pattern data available</p>
                </div>
              )}
            </div>
          </div>
        </div>
      )}

      {/* MITRE ATT&CK Matrix Tab */}
      {activeTab === 'matrix' && (
        <>
          <div className="card">
            <div className="card-header">
              <h2 className="card-title"><i className="fas fa-sitemap card-icon"></i> MITRE ATT&CK Enterprise Matrix</h2>
          <div className="card-actions">
            <button 
              className="btn btn-outline btn-sm" 
              onClick={refreshMatrixData} 
              disabled={matrixLoading}
              title="Refresh matrix data"
            >
              <i className={`fas ${matrixLoading ? 'fa-spinner fa-spin' : 'fa-sync-alt'}`}></i> Refresh
            </button>
            <button className="btn btn-outline btn-sm"><i className="fas fa-filter"></i> Filter</button>
          </div>
        </div>
        <div className="card-content">
          <div className="matrix-container">
            {matrixLoading ? (
              <div style={{textAlign: 'center', padding: '4rem'}}>
                <i className="fas fa-spinner fa-spin" style={{fontSize: '2rem', color: '#0056b3'}}></i>
                <p style={{marginTop: '1rem', color: '#666'}}>Loading MITRE ATT&CK Matrix...</p>
              </div>
            ) : matrixData ? (
              <>
                <table className="mitre-matrix">
                  {renderMatrixHeaders()}
                  {renderDynamicMatrix()}
                </table>
                {matrixData.statistics && (
                  <div className="matrix-stats" style={{marginTop: '1rem', padding: '1rem', backgroundColor: '#f8f9fa', borderRadius: '8px'}}>
                    <div style={{display: 'grid', gridTemplateColumns: 'repeat(auto-fit, minmax(200px, 1fr))', gap: '1rem'}}>
                      <div>
                        <strong>Total Techniques:</strong> {matrixData.total_techniques}
                      </div>
                      <div>
                        <strong>Active Tactics:</strong> {matrixData.statistics.tactics_with_techniques}
                      </div>
                      <div>
                        <strong>Avg per Tactic:</strong> {matrixData.statistics.average_techniques_per_tactic}
                      </div>
                      {matrixData.statistics.most_common_tactic && (
                        <div>
                          <strong>Top Tactic:</strong> {matrixData.matrix[matrixData.statistics.most_common_tactic]?.tactic_name}
                        </div>
                      )}
                    </div>
                  </div>
                )}
              </>
            ) : (
              <div style={{textAlign: 'center', padding: '4rem'}}>
                <i className="fas fa-sitemap" style={{fontSize: '3rem', color: '#ccc'}}></i>
                <p style={{marginTop: '1rem', color: '#666'}}>No MITRE ATT&CK data available</p>
                <p style={{color: '#888', fontSize: '0.9rem'}}>Matrix will populate as TTP data becomes available</p>
              </div>
            )}
          </div>
        </div>
      </div>

      <div className="card mt-4">
        <div className="card-header">
          <h2 className="card-title"><i className="fas fa-chart-line card-icon"></i> TTP Trends</h2>
          <div className="card-actions">
            <button className="btn btn-outline btn-sm"><i className="fas fa-calendar-alt"></i> Last 90 Days</button>
          </div>
        </div>
        <div className="card-content">
          <div className="chart-container" ref={ttpChartRef}>
            {trendsLoading ? (
              <div style={{textAlign: 'center', padding: '4rem'}}>
                <i className="fas fa-spinner fa-spin" style={{fontSize: '2rem', color: '#0056b3'}}></i>
                <p style={{marginTop: '1rem', color: '#666'}}>Loading TTP trends data...</p>
              </div>
            ) : trendsData.length === 0 ? (
              <div style={{textAlign: 'center', padding: '4rem'}}>
                <i className="fas fa-chart-line" style={{fontSize: '2rem', color: '#ccc'}}></i>
                <p style={{marginTop: '1rem', color: '#666'}}>No TTP trends data available</p>
                <p style={{color: '#888', fontSize: '0.9rem'}}>TTP data will appear here as it becomes available</p>
              </div>
            ) : null}
          </div>
        </div>
      </div>
        </>
      )}

      {/* TTP List Tab */}
      {activeTab === 'list' && (
        <div className="card">
          <div className="card-header">
            <h2 className="card-title"><i className="fas fa-shield-alt card-icon"></i> TTP Intelligence from Threat Feeds</h2>
            <div className="card-actions">
              <button 
                className="btn btn-outline btn-sm" 
                onClick={() => setShowFilters(!showFilters)}
              >
                <i className="fas fa-filter"></i> Filter
                {activeFiltersCount > 0 && (
                  <span className="filter-count">{activeFiltersCount}</span>
                )}
              </button>
              <button className="btn btn-outline btn-sm" onClick={openExportModal}>
                <i className="fas fa-download"></i> Export
              </button>
            </div>
          </div>
          
          <div className="intelligence-summary" style={{padding: '1rem', backgroundColor: '#f8f9fa', borderBottom: '1px solid #dee2e6'}}>
            <div className="summary-stats">
              <div className="stat-item">
                <i className="fas fa-database"></i>
                <span>{totalCount} TTPs from threat intelligence feeds</span>
              </div>
              <div className="stat-item">
                <i className="fas fa-rss"></i>
                <span>{availableFeeds.length} connected threat feeds</span>
              </div>
              <div className="stat-item">
                <i className="fas fa-shield-alt"></i>
                <span>Automatically mapped to MITRE ATT&CK</span>
              </div>
            </div>
          </div>
          
          <div className="card-content">
            <table className="data-table">
              <thead>
                <tr>
                  <th onClick={() => handleSort('id')} style={{cursor: 'pointer'}}>
                    ID {getSortIcon('id')}
                  </th>
                  <th onClick={() => handleSort('name')} style={{cursor: 'pointer'}}>
                    TTP Name {getSortIcon('name')}
                  </th>
                  <th onClick={() => handleSort('mitre_technique_id')} style={{cursor: 'pointer'}}>
                    MITRE Technique {getSortIcon('mitre_technique_id')}
                  </th>
                  <th onClick={() => handleSort('mitre_tactic')} style={{cursor: 'pointer'}}>
                    Tactic {getSortIcon('mitre_tactic')}
                  </th>
                  <th>Source Feed</th>
                  <th>Intelligence Status</th>
                  <th onClick={() => handleSort('created_at')} style={{cursor: 'pointer'}}>
                    Discovered {getSortIcon('created_at')}
                  </th>
                  <th>Actions</th>
                </tr>
              </thead>
              <tbody>
                {loading ? (
                  <tr>
                    <td colSpan="8" style={{textAlign: 'center', padding: '2rem'}}>
                      <i className="fas fa-spinner fa-spin"></i> Loading threat intelligence...
                    </td>
                  </tr>
                ) : ttpData.length > 0 ? (
                  ttpData.map((ttp) => (
                    <tr key={ttp.id}>
                      <td>{ttp.id}</td>
                      <td>
                        <div className="ttp-name-cell">
                          <div className="ttp-title">{ttp.name}</div>
                          {ttp.mitre_subtechnique && (
                            <div className="ttp-subtechnique">{ttp.mitre_subtechnique}</div>
                          )}
                        </div>
                      </td>
                      <td>
                        <span className="technique-badge">{ttp.mitre_technique_id}</span>
                      </td>
                      <td>
                        <span className="tactic-badge">{ttp.mitre_tactic_display || ttp.mitre_tactic}</span>
                      </td>
                      <td>
                        {ttp.threat_feed ? (
                          <div className="feed-source-cell">
                            <span className="feed-name">{ttp.threat_feed.name}</span>
                            <span className={`feed-type ${ttp.threat_feed.is_external ? 'external' : 'internal'}`}>
                              {ttp.threat_feed.is_external ? 'External' : 'Internal'}
                            </span>
                          </div>
                        ) : (
                          <span className="text-muted">No Feed</span>
                        )}
                      </td>
                      <td>
                        <div className="intelligence-status">
                          {ttp.is_anonymized ? (
                            <span className="status-badge anonymized">
                              <i className="fas fa-mask"></i> Anonymized
                            </span>
                          ) : (
                            <span className="status-badge raw">
                              <i className="fas fa-eye"></i> Raw Intel
                            </span>
                          )}
                        </div>
                      </td>
                      <td>{ttp.created_at ? new Date(ttp.created_at).toLocaleDateString() : 'Unknown'}</td>
                      <td>
                        <button 
                          className="btn btn-outline btn-sm" 
                          onClick={() => openTTPModal(ttp.id)}
                          title="View Intelligence Details"
                          style={{marginRight: '5px'}}
                        >
                          <i className="fas fa-search"></i>
                        </button>
                      </td>
                    </tr>
                  ))
                ) : (
                  <tr>
                    <td colSpan="8" style={{textAlign: 'center', padding: '2rem'}}>
                      <div className="empty-state">
                        <i className="fas fa-shield-alt"></i>
                        <p>No TTP intelligence available</p>
                        <p className="text-muted">
                          Consume threat feeds to populate TTP intelligence data
                        </p>
                      </div>
                    </td>
                  </tr>
                )}
              </tbody>
            </table>
          </div>
          
          {/* TTP Pagination Controls */}
          {(totalPages > 0 || loading) && (
            <div className="pagination-wrapper" style={{marginTop: '1.5rem'}}>
              <div className="pagination-info-detailed">
                <span className="pagination-summary">
                  {loading ? (
                    <>
                      <i className="fas fa-spinner fa-spin" style={{marginRight: '5px'}}></i>
                      Loading TTPs...
                    </>
                  ) : (
                    <>
                      Showing <strong>{Math.min((currentPage - 1) * pageSize + 1, totalCount)}</strong> to <strong>{Math.min(currentPage * pageSize, totalCount)}</strong> of <strong>{totalCount}</strong> TTPs
                    </>
                  )}
                </span>
              </div>
              
              {totalPages > 1 && (
                <div className="pagination-controls-enhanced">
                  {/* Page Size Selector */}
                  <div className="items-per-page-selector" style={{marginRight: '1rem'}}>
                    <label htmlFor="ttp-page-size" style={{fontSize: '0.85rem', marginRight: '0.5rem'}}>
                      Items per page:
                    </label>
                    <select
                      id="ttp-page-size"
                      className="form-control-sm"
                      value={pageSize}
                      onChange={(e) => handlePageSizeChange(parseInt(e.target.value))}
                      style={{minWidth: '70px'}}
                      disabled={loading}
                    >
                      <option value={10}>10</option>
                      <option value={20}>20</option>
                      <option value={50}>50</option>
                      <option value={100}>100</option>
                    </select>
                  </div>

                  {/* Previous Button */}
                  <button
                    className={`btn btn-outline btn-sm ${!hasPrevious || loading ? 'disabled' : ''}`}
                    onClick={() => handlePageChange(currentPage - 1)}
                    disabled={!hasPrevious || loading}
                    style={{marginRight: '0.25rem'}}
                  >
                    <i className="fas fa-chevron-left"></i>
                  </button>

                  {/* Page Numbers */}
                  <div className="pagination-pages">
                    {generatePageNumbers().map((page, index) => (
                      page === '...' ? (
                        <span key={`ellipsis-${index}`} className="pagination-ellipsis">...</span>
                      ) : (
                        <button
                          key={page}
                          className={`btn btn-sm ${page === currentPage ? 'btn-primary' : 'btn-outline'}`}
                          onClick={() => handlePageChange(page)}
                          disabled={loading}
                        >
                          {page}
                        </button>
                      )
                    ))}
                  </div>

                  {/* Next Button */}
                  <button
                    className={`btn btn-outline btn-sm ${!hasNext || loading ? 'disabled' : ''}`}
                    onClick={() => handlePageChange(currentPage + 1)}
                    disabled={!hasNext || loading}
                    style={{marginLeft: '0.25rem'}}
                  >
                    <i className="fas fa-chevron-right"></i>
                  </button>
                </div>
              )}
            </div>
          )}
        </div>
      )}

      {/* TTP Trends Chart (shared across relevant tabs) */}
      {(activeTab === 'matrix' || activeTab === 'list') && (
        <div className="card mt-4">
          <div className="card-header">
            <h2 className="card-title"><i className="fas fa-chart-line card-icon"></i> TTP Trends Chart</h2>
            <div className="card-actions">
              <button className="btn btn-outline btn-sm"><i className="fas fa-calendar-alt"></i> Last 90 Days</button>
            </div>
          </div>
          <div className="card-content">
            <div className="chart-container" ref={ttpChartRef}>
              {trendsLoading ? (
                <div style={{textAlign: 'center', padding: '4rem'}}>
                  <i className="fas fa-spinner fa-spin" style={{fontSize: '2rem', color: '#0056b3'}}></i>
                  <p style={{marginTop: '1rem', color: '#666'}}>Loading TTP trends data...</p>
                </div>
              ) : trendsData.length === 0 ? (
                <div style={{textAlign: 'center', padding: '4rem'}}>
                  <i className="fas fa-chart-line" style={{fontSize: '2rem', color: '#ccc'}}></i>
                  <p style={{marginTop: '1rem', color: '#666'}}>No TTP trends data available</p>
                  <p style={{color: '#888', fontSize: '0.9rem'}}>TTP data will appear here as it becomes available</p>
                </div>
              ) : null}
            </div>
          </div>
        </div>
      )}

      {/* Threat Actors Tab */}
      {activeTab === 'trends' && (
        <div className="trends-analysis">
          <div className="card">
            <div className="card-header">
              <h2 className="card-title"><i className="fas fa-chart-line card-icon"></i> TTP Trends & Patterns</h2>
              <div className="card-actions">
                <select className="form-control" style={{width: 'auto', marginRight: '10px'}}>
                  <option value="30">Last 30 Days</option>
                  <option value="90">Last 90 Days</option>
                  <option value="180">Last 6 Months</option>
                  <option value="365">Last Year</option>
                </select>
                <button 
                  className="btn btn-outline btn-sm"
                  onClick={fetchAggregationData}
                  disabled={aggregationLoading}
                >
                  <i className={`fas ${aggregationLoading ? 'fa-spinner fa-spin' : 'fa-sync-alt'}`}></i> Refresh
                </button>
              </div>
            </div>
            <div className="card-content">
              {aggregationLoading ? (
                <div className="loading-state">
                  <i className="fas fa-spinner fa-spin"></i>
                  <p>Loading trends analysis...</p>
                </div>
              ) : (
                <div className="trends-content">
                  <div className="trend-charts-grid">
                    <div className="chart-container">
                      <h3>Technique Frequency Over Time</h3>
                      <div 
                        className="trend-chart" 
                        ref={ttpChartRef}
                        style={{minHeight: '300px', width: '100%'}}
                      >
                        {/* D3.js Trend Chart will be rendered here */}
                      </div>
                    </div>
                    
                    <div className="tactic-distribution">
                      <h3>Tactic Distribution</h3>
                      {frequencyData && frequencyData.tactics ? (
                        <div className="tactic-bars">
                          {Object.entries(frequencyData.tactics)
                            .sort(([,a], [,b]) => b.count - a.count)
                            .slice(0, 8)
                            .map(([tacticId, data]) => (
                              <div key={tacticId} className="tactic-bar-item">
                                <div className="tactic-label">{tacticId.replace('-', ' ')}</div>
                                <div className="bar-container">
                                  <div 
                                    className="bar-fill"
                                    style={{width: `${data.percentage}%`}}
                                  ></div>
                                </div>
                                <div className="bar-value">{data.count}</div>
                              </div>
                            ))
                          }
                        </div>
                      ) : (
                        <div className="empty-state">
                          <p>No tactic distribution data available</p>
                        </div>
                      )}
                    </div>
                  </div>

                  <div className="trend-insights">
                    <h3>Key Insights</h3>
                    <div className="insights-grid">
                      <div className="insight-card">
                        <i className="fas fa-trending-up"></i>
                        <div>
                          <h4>Emerging Techniques</h4>
                          <p>New techniques appearing in recent threat intelligence</p>
                        </div>
                      </div>
                      <div className="insight-card">
                        <i className="fas fa-clock"></i>
                        <div>
                          <h4>Seasonal Patterns</h4>
                          <p>{seasonalData && seasonalData.interpretation ? 
                            seasonalData.interpretation : 
                            'Analyzing temporal patterns in TTP usage'
                          }</p>
                        </div>
                      </div>
                      <div className="insight-card">
                        <i className="fas fa-exclamation-triangle"></i>
                        <div>
                          <h4>High-Frequency TTPs</h4>
                          <p>Most commonly observed techniques across all feeds</p>
                        </div>
                      </div>
                    </div>
                  </div>
                </div>
              )}
            </div>
          </div>
        </div>
      )}

      {/* Recent TTP Analyses (only shown on matrix and list tabs) */}
      {(activeTab === 'matrix' || activeTab === 'list') && (
        <div className="card mt-4">
          <div className="card-header">
            <div className="filters-header">
              <h2 className="card-title"><i className="fas fa-tasks card-icon"></i> Recent TTP Analyses</h2>
              <div className="filter-actions">
                {loading && (
                  <span style={{fontSize: '0.85rem', color: '#6c757d'}}>
                    <i className="fas fa-spinner fa-spin" style={{marginRight: '5px'}}></i>
                    Filtering...
                  </span>
                )}
                {activeFiltersCount > 0 && (
                  <span className="filtered-count">
                    {activeFiltersCount} filter{activeFiltersCount !== 1 ? 's' : ''} applied
                  </span>
                )}
                <button 
                  className={`btn btn-outline btn-sm ${showFilters ? 'active' : ''}`}
                  onClick={() => setShowFilters(!showFilters)}
                  disabled={loading}
                >
                  <i className="fas fa-filter"></i> Filters
                </button>
                {activeFiltersCount > 0 && (
                  <button 
                    className="btn btn-outline btn-sm text-danger"
                    onClick={clearAllFilters}
                    title="Clear all filters"
                  >
                    <i className="fas fa-times"></i> Clear
                  </button>
                )}
              </div>
            </div>
        </div>

          {/* Filter Panel */}
          {showFilters && (
            <div className="filters-panel" style={{borderBottom: '1px solid #e9ecef', padding: '1.5rem', background: '#f8f9fa'}}>
              <div className="filters-grid" style={{display: 'grid', gridTemplateColumns: 'repeat(auto-fit, minmax(250px, 1fr))', gap: '1rem'}}>
                
                {/* Search Filter */}
                <div className="filter-group">
                  <label className="filter-label">
                    <i className="fas fa-search" style={{marginRight: '5px'}}></i> Search
                  </label>
                  <input
                    type="text"
                    className="form-control"
                    placeholder="Search TTPs, techniques, descriptions..."
                    value={filters.search}
                    onChange={(e) => handleFilterChange('search', e.target.value)}
                    onKeyDown={(e) => {
                      if (e.key === 'Enter') {
                        // Force immediate search on Enter key
                        e.preventDefault();
                        fetchTTPData(sortBy, sortOrder, 1, pageSize, filters);
                      }
                    }}
                    disabled={loading}
                  />
                </div>

                {/* Tactic Filter */}
                <div className="filter-group">
                  <label className="filter-label">
                    <i className="fas fa-crosshairs" style={{marginRight: '5px'}}></i> MITRE Tactics
                  </label>
                  <select 
                    className="form-control"
                    multiple 
                    size="4"
                    value={filters.tactics}
                    onChange={(e) => {
                      const values = Array.from(e.target.selectedOptions, option => option.value);
                      handleFilterChange('tactics', values);
                    }}
                    style={{fontSize: '0.85rem'}}
                    disabled={loading}
                  >
                    {filterOptions?.tactics?.map(tactic => (
                      <option key={tactic.value} value={tactic.value}>
                        {tactic.label} ({tactic.count || 0})
                      </option>
                    ))}
                  </select>
                </div>

                {/* Severity Filter */}
                <div className="filter-group">
                  <label className="filter-label">
                    <i className="fas fa-exclamation-triangle" style={{marginRight: '5px'}}></i> Severity Levels
                  </label>
                  <div className="checkbox-group" style={{display: 'grid', gridTemplateColumns: '1fr 1fr', gap: '0.5rem'}}>
                    {['critical', 'high', 'medium', 'low'].map(severity => (
                      <label key={severity} className="checkbox-item" style={{display: 'flex', alignItems: 'center', fontSize: '0.85rem'}}>
                        <input
                          type="checkbox"
                          checked={filters.severity_levels.includes(severity)}
                          onChange={(e) => handleMultiSelectFilter('severity_levels', severity, e.target.checked)}
                          style={{marginRight: '5px'}}
                          disabled={loading}
                        />
                        <span className={`severity-badge severity-${severity}`} style={{
                          padding: '2px 8px', 
                          borderRadius: '12px', 
                          fontSize: '0.75rem',
                          fontWeight: '500',
                          textTransform: 'capitalize'
                        }}>
                          {severity}
                        </span>
                      </label>
                    ))}
                  </div>
                </div>

                {/* Date Range Filter */}
                <div className="filter-group">
                  <label className="filter-label">
                    <i className="fas fa-calendar-alt" style={{marginRight: '5px'}}></i> Date Range
                  </label>
                  <div style={{display: 'grid', gridTemplateColumns: '1fr 1fr', gap: '0.5rem'}}>
                    <input
                      type="date"
                      className="form-control"
                      value={filters.date_from}
                      onChange={(e) => handleFilterChange('date_from', e.target.value)}
                      placeholder="From"
                      title="From date"
                      disabled={loading}
                    />
                    <input
                      type="date"
                      className="form-control"
                      value={filters.date_to}
                      onChange={(e) => handleFilterChange('date_to', e.target.value)}
                      placeholder="To"
                      title="To date"
                      disabled={loading}
                    />
                  </div>
                </div>

                {/* Threat Feed Filter */}
                <div className="filter-group">
                  <label className="filter-label">
                    <i className="fas fa-rss" style={{marginRight: '5px'}}></i> Threat Feeds
                  </label>
                  <select 
                    className="form-control"
                    multiple 
                    size="3"
                    value={filters.threat_feed_ids}
                    onChange={(e) => {
                      const values = Array.from(e.target.selectedOptions, option => option.value);
                      handleFilterChange('threat_feed_ids', values);
                    }}
                    style={{fontSize: '0.85rem'}}
                  >
                    {filterOptions?.threat_feeds?.map(feed => (
                      <option key={feed.id} value={feed.id.toString()}>
                        {feed.name} ({feed.ttp_count || 0})
                      </option>
                    ))}
                  </select>
                </div>

                {/* Status Filters */}
                <div className="filter-group">
                  <label className="filter-label">
                    <i className="fas fa-toggle-on" style={{marginRight: '5px'}}></i> Status Filters
                  </label>
                  <div style={{display: 'grid', gap: '0.5rem'}}>
                    <select
                      className="form-control"
                      value={filters.anonymized_only}
                      onChange={(e) => handleFilterChange('anonymized_only', e.target.value)}
                      style={{fontSize: '0.85rem'}}
                    >
                      <option value="">All TTPs</option>
                      <option value="true">Anonymized Only</option>
                      <option value="false">Active Only</option>
                    </select>
                    <select
                      className="form-control"
                      value={filters.has_subtechniques}
                      onChange={(e) => handleFilterChange('has_subtechniques', e.target.value)}
                      style={{fontSize: '0.85rem'}}
                    >
                      <option value="">All Techniques</option>
                      <option value="true">With Sub-techniques</option>
                      <option value="false">Without Sub-techniques</option>
                    </select>
                  </div>
                </div>

              </div>
            </div>
          )}

          {/* Active Filters Summary */}
          {activeFiltersCount > 0 && (
            <div className="active-filters-summary" style={{padding: '1rem', borderBottom: '1px solid #e9ecef', background: '#fff'}}>
              <div style={{display: 'flex', alignItems: 'center', flexWrap: 'wrap', gap: '0.5rem'}}>
                <span style={{fontSize: '0.875rem', fontWeight: '600', color: '#495057'}}>
                  Active Filters:
                </span>
                
                {filters.search && (
                  <span className="filter-badge" style={{
                    background: '#e3f2fd', 
                    color: '#1976d2', 
                    padding: '2px 8px', 
                    borderRadius: '12px', 
                    fontSize: '0.75rem',
                    display: 'flex',
                    alignItems: 'center',
                    gap: '4px'
                  }}>
                    Search: "{filters.search}"
                    <button 
                      onClick={() => handleFilterChange('search', '')}
                      style={{
                        background: 'none', 
                        border: 'none', 
                        color: '#1976d2', 
                        cursor: 'pointer', 
                        padding: '0',
                        fontSize: '0.75rem'
                      }}
                    >
                      ×
                    </button>
                  </span>
                )}
                
                {filters.tactics.length > 0 && (
                  <span className="filter-badge" style={{
                    background: '#f3e5f5', 
                    color: '#7b1fa2', 
                    padding: '2px 8px', 
                    borderRadius: '12px', 
                    fontSize: '0.75rem',
                    display: 'flex',
                    alignItems: 'center',
                    gap: '4px'
                  }}>
                    {filters.tactics.length} Tactic{filters.tactics.length !== 1 ? 's' : ''}
                    <button 
                      onClick={() => handleFilterChange('tactics', [])}
                      style={{
                        background: 'none', 
                        border: 'none', 
                        color: '#7b1fa2', 
                        cursor: 'pointer', 
                        padding: '0',
                        fontSize: '0.75rem'
                      }}
                    >
                      ×
                    </button>
                  </span>
                )}
                
                {filters.severity_levels.length > 0 && (
                  <span className="filter-badge" style={{
                    background: '#ffebee', 
                    color: '#c62828', 
                    padding: '2px 8px', 
                    borderRadius: '12px', 
                    fontSize: '0.75rem',
                    display: 'flex',
                    alignItems: 'center',
                    gap: '4px'
                  }}>
                    {filters.severity_levels.length} Severity Level{filters.severity_levels.length !== 1 ? 's' : ''}
                    <button 
                      onClick={() => handleFilterChange('severity_levels', [])}
                      style={{
                        background: 'none', 
                        border: 'none', 
                        color: '#c62828', 
                        cursor: 'pointer', 
                        padding: '0',
                        fontSize: '0.75rem'
                      }}
                    >
                      ×
                    </button>
                  </span>
                )}
                
                {(filters.date_from || filters.date_to) && (
                  <span className="filter-badge" style={{
                    background: '#e8f5e8', 
                    color: '#2e7d32', 
                    padding: '2px 8px', 
                    borderRadius: '12px', 
                    fontSize: '0.75rem',
                    display: 'flex',
                    alignItems: 'center',
                    gap: '4px'
                  }}>
                    Date Range
                    <button 
                      onClick={() => {
                        const clearedFilters = { ...filters, date_from: '', date_to: '' };
                        setFilters(clearedFilters);
                        setCurrentPage(1);
                        const activeCount = countActiveFilters(clearedFilters);
                        setActiveFiltersCount(activeCount);
                        fetchTTPData(sortBy, sortOrder, 1, pageSize, clearedFilters);
                      }}
                      style={{
                        background: 'none', 
                        border: 'none', 
                        color: '#2e7d32', 
                        cursor: 'pointer', 
                        padding: '0',
                        fontSize: '0.75rem'
                      }}
                    >
                      ×
                    </button>
                  </span>
                )}
                
                {filters.threat_feed_ids.length > 0 && (
                  <span className="filter-badge" style={{
                    background: '#fff3e0', 
                    color: '#ef6c00', 
                    padding: '2px 8px', 
                    borderRadius: '12px', 
                    fontSize: '0.75rem',
                    display: 'flex',
                    alignItems: 'center',
                    gap: '4px'
                  }}>
                    {filters.threat_feed_ids.length} Feed{filters.threat_feed_ids.length !== 1 ? 's' : ''}
                    <button 
                      onClick={() => handleFilterChange('threat_feed_ids', [])}
                      style={{
                        background: 'none', 
                        border: 'none', 
                        color: '#ef6c00', 
                        cursor: 'pointer', 
                        padding: '0',
                        fontSize: '0.75rem'
                      }}
                    >
                      ×
                    </button>
                  </span>
                )}
              </div>
            </div>
          )}

        <div className="card-content">
          <table className="data-table">
            <thead>
              <tr>
                <th 
                  className="sortable-header"
                  onClick={() => handleSort('id')}
                  style={{cursor: 'pointer', userSelect: 'none'}}
                >
                  ID
                  {getSortIcon('id')}
                </th>
                <th 
                  className="sortable-header"
                  onClick={() => handleSort('name')}
                  style={{cursor: 'pointer', userSelect: 'none'}}
                >
                  Name
                  {getSortIcon('name')}
                </th>
                <th 
                  className="sortable-header"
                  onClick={() => handleSort('mitre_technique_id')}
                  style={{cursor: 'pointer', userSelect: 'none'}}
                >
                  MITRE Technique
                  {getSortIcon('mitre_technique_id')}
                </th>
                <th 
                  className="sortable-header"
                  onClick={() => handleSort('mitre_tactic')}
                  style={{cursor: 'pointer', userSelect: 'none'}}
                >
                  Tactic
                  {getSortIcon('mitre_tactic')}
                </th>
                <th>Threat Feed</th>
                <th 
                  className="sortable-header"
                  onClick={() => handleSort('created_at')}
                  style={{cursor: 'pointer', userSelect: 'none'}}
                >
                  Created
                  {getSortIcon('created_at')}
                </th>
                <th>Status</th>
                <th>Actions</th>
              </tr>
            </thead>
            <tbody>
              {loading ? (
                <tr>
                  <td colSpan="8" style={{textAlign: 'center', padding: '2rem'}}>
                    <i className="fas fa-spinner fa-spin"></i> Loading TTPs...
                  </td>
                </tr>
              ) : ttpData.length > 0 ? (
                ttpData.map((ttp) => (
                  <tr key={ttp.id}>
                    <td>{ttp.id}</td>
                    <td>{ttp.name}</td>
                    <td>{ttp.mitre_technique_id}</td>
                    <td>{ttp.mitre_tactic_display || ttp.mitre_tactic}</td>
                    <td>{ttp.threat_feed ? ttp.threat_feed.name : 'N/A'}</td>
                    <td>{new Date(ttp.created_at).toLocaleDateString()}</td>
                    <td>
                      <span className={`badge ${ttp.is_anonymized ? 'badge-info' : 'badge-success'}`}>
                        {ttp.is_anonymized ? 'Anonymized' : 'Active'}
                      </span>
                    </td>
                    <td>
                      <button 
                        className="btn btn-outline btn-sm" 
                        title="View TTP Details"
                        onClick={() => openTTPModal(ttp.id)}
                        style={{marginRight: '5px'}}
                      >
                        <i className="fas fa-eye"></i>
                      </button>
                      <button className="btn btn-outline btn-sm" title="Share" style={{marginRight: '5px'}}>
                        <i className="fas fa-share-alt"></i>
                      </button>
                      <button 
                        className="btn btn-outline btn-sm text-danger" 
                        title="Delete TTP"
                        onClick={() => deleteTTP(ttp.id)}
                      >
                        <i className="fas fa-trash"></i>
                      </button>
                    </td>
                  </tr>
                ))
              ) : (
                <tr>
                  <td colSpan="8" style={{textAlign: 'center', padding: '2rem'}}>
                    No TTPs found
                  </td>
                </tr>
              )}
            </tbody>
          </table>
        </div>
        </div>
      )}

      {/* TTP Detail Modal */}
      {showTTPModal && (
        <div className="modal-overlay" onClick={closeTTPModal}>
          <div className="modal-content ttp-modal" onClick={(e) => e.stopPropagation()}>
            <div className="modal-header">
              <h2>
                <i className="fas fa-crosshairs"></i> 
                {isEditMode ? 'Edit TTP Details' : 'TTP Details'}
              </h2>
              <button className="modal-close" onClick={closeTTPModal}>
                <i className="fas fa-times"></i>
              </button>
            </div>
            
            <div className="modal-body">
              {ttpDetailLoading ? (
                <div style={{textAlign: 'center', padding: '3rem'}}>
                  <i className="fas fa-spinner fa-spin" style={{fontSize: '2rem', color: '#0056b3'}}></i>
                  <p style={{marginTop: '1rem', color: '#666'}}>Loading TTP details...</p>
                </div>
              ) : selectedTTP ? (
                <div className="ttp-detail-content">
                  {/* TTP Header Info */}
                  <div className="ttp-header-section">
                    <div className="ttp-title-section">
                      {isEditMode ? (
                        <input
                          type="text"
                          className="form-control ttp-name-input"
                          value={editFormData.name}
                          onChange={(e) => handleEditFormChange('name', e.target.value)}
                          placeholder="TTP Name"
                        />
                      ) : (
                        <h3 className="ttp-title">{selectedTTP.name}</h3>
                      )}
                      
                      <div className="ttp-badges">
                        <span className="badge badge-primary">
                          {selectedTTP.mitre_technique_id || 'No MITRE ID'}
                        </span>
                        <span className="badge badge-secondary">
                          {selectedTTP.mitre_tactic_display || selectedTTP.mitre_tactic || 'No Tactic'}
                        </span>
                        {selectedTTP.is_anonymized && (
                          <span className="badge badge-info">Anonymized</span>
                        )}
                      </div>
                    </div>
                  </div>

                  {/* TTP Details Grid */}
                  <div className="ttp-details-grid">
                    <div className="detail-section">
                      <h4><i className="fas fa-info-circle"></i> Basic Information</h4>
                      <div className="detail-row">
                        <label>Description:</label>
                        <div className="detail-value">
                          {isEditMode ? (
                            <textarea
                              className="form-control"
                              value={editFormData.description}
                              onChange={(e) => handleEditFormChange('description', e.target.value)}
                              placeholder="TTP Description"
                              rows="4"
                            />
                          ) : (
                            <p>{selectedTTP.description || 'No description available'}</p>
                          )}
                        </div>
                      </div>
                    </div>

                    <div className="detail-section">
                      <h4><i className="fas fa-crosshairs"></i> MITRE ATT&CK Mapping</h4>
                      <div className="detail-row">
                        <label>Technique ID:</label>
                        <div className="detail-value">
                          {isEditMode ? (
                            <input
                              type="text"
                              className="form-control"
                              value={editFormData.mitre_technique_id}
                              onChange={(e) => handleEditFormChange('mitre_technique_id', e.target.value)}
                              placeholder="e.g., T1566.001"
                            />
                          ) : (
                            <span className="technique-id-display">
                              {selectedTTP.mitre_technique_id || 'Not specified'}
                            </span>
                          )}
                        </div>
                      </div>
                      <div className="detail-row">
                        <label>Tactic:</label>
                        <div className="detail-value">
                          {isEditMode ? (
                            <select
                              className="form-control"
                              value={editFormData.mitre_tactic}
                              onChange={(e) => handleEditFormChange('mitre_tactic', e.target.value)}
                            >
                              <option value="">Select Tactic</option>
                              <option value="initial-access">Initial Access</option>
                              <option value="execution">Execution</option>
                              <option value="persistence">Persistence</option>
                              <option value="privilege-escalation">Privilege Escalation</option>
                              <option value="defense-evasion">Defense Evasion</option>
                              <option value="credential-access">Credential Access</option>
                              <option value="discovery">Discovery</option>
                              <option value="lateral-movement">Lateral Movement</option>
                              <option value="collection">Collection</option>
                              <option value="command-and-control">Command and Control</option>
                              <option value="exfiltration">Exfiltration</option>
                              <option value="impact">Impact</option>
                            </select>
                          ) : (
                            <span>{selectedTTP.mitre_tactic_display || selectedTTP.mitre_tactic || 'Not specified'}</span>
                          )}
                        </div>
                      </div>
                      {(selectedTTP.mitre_subtechnique || isEditMode) && (
                        <div className="detail-row">
                          <label>Sub-technique:</label>
                          <div className="detail-value">
                            {isEditMode ? (
                              <input
                                type="text"
                                className="form-control"
                                value={editFormData.mitre_subtechnique}
                                onChange={(e) => handleEditFormChange('mitre_subtechnique', e.target.value)}
                                placeholder="Sub-technique name"
                              />
                            ) : (
                              <span>{selectedTTP.mitre_subtechnique || 'None'}</span>
                            )}
                          </div>
                        </div>
                      )}
                    </div>

                    <div className="detail-section">
                      <h4><i className="fas fa-rss"></i> Threat Feed Information</h4>
                      <div className="detail-row">
                        <label>Source Feed:</label>
                        <div className="detail-value">
                          {selectedTTP.threat_feed ? (
                            <div className="feed-info">
                              <span className="feed-name">{selectedTTP.threat_feed.name}</span>
                              <span className={`feed-type ${selectedTTP.threat_feed.is_external ? 'external' : 'internal'}`}>
                                {selectedTTP.threat_feed.is_external ? 'External' : 'Internal'}
                              </span>
                            </div>
                          ) : (
                            <span className="no-data">Manual Entry</span>
                          )}
                        </div>
                      </div>
                    </div>

                    <div className="detail-section">
                      <h4><i className="fas fa-clock"></i> Metadata</h4>
                      <div className="detail-row">
                        <label>Created:</label>
                        <div className="detail-value">
                          {selectedTTP.created_at ? new Date(selectedTTP.created_at).toLocaleString() : 'Unknown'}
                        </div>
                      </div>
                      <div className="detail-row">
                        <label>Last Modified:</label>
                        <div className="detail-value">
                          {selectedTTP.updated_at ? new Date(selectedTTP.updated_at).toLocaleString() : 'Never'}
                        </div>
                      </div>
                      {selectedTTP.stix_id && (
                        <div className="detail-row">
                          <label>STIX ID:</label>
                          <div className="detail-value">
                            <code>{selectedTTP.stix_id}</code>
                          </div>
                        </div>
                      )}
                    </div>
                  </div>
                </div>
              ) : (
                <div style={{textAlign: 'center', padding: '3rem'}}>
                  <i className="fas fa-exclamation-triangle" style={{fontSize: '2rem', color: '#dc3545'}}></i>
                  <p style={{marginTop: '1rem', color: '#666'}}>Failed to load TTP details</p>
                </div>
              )}
            </div>

            <div className="modal-footer">
              <button className="btn btn-outline" onClick={closeTTPModal}>
                Close
              </button>
              {selectedTTP && !ttpDetailLoading && (
                <>
                  {isEditMode ? (
                    <>
                      <button className="btn btn-outline" onClick={toggleEditMode}>
                        Cancel Edit
                      </button>
                      <button className="btn btn-primary" onClick={saveTTPChanges}>
                        <i className="fas fa-save"></i> Save Changes
                      </button>
                    </>
                  ) : (
                    <button className="btn btn-primary" onClick={toggleEditMode}>
                      <i className="fas fa-edit"></i> Edit TTP
                    </button>
                  )}
                </>
              )}
            </div>
          </div>
        </div>
      )}


      {/* TTP Export Modal */}
      {showExportModal && (
        <div className="modal-overlay" onClick={closeExportModal}>
          <div className="modal-content export-modal" onClick={(e) => e.stopPropagation()}>
            <div className="modal-header">
              <h3><i className="fas fa-download"></i> Export TTP Analysis</h3>
              <button className="modal-close" onClick={closeExportModal}>
                <i className="fas fa-times"></i>
              </button>
            </div>

            <div className="modal-body">
              {exportError && (
                <div className="alert alert-error">
                  <i className="fas fa-exclamation-triangle"></i>
                  {exportError}
                </div>
              )}

              <div className="export-info">
                <div className="info-card">
                  <i className="fas fa-info-circle"></i>
                  <div>
                    <strong>Export Information</strong>
                    <p>Export your TTP analysis data in multiple formats. You can filter the data and customize the export to meet your specific needs.</p>
                  </div>
                </div>
              </div>

              <form>
                {/* Export Format Selection */}
                <div className="form-section">
                  <h4><i className="fas fa-file-alt"></i> Export Format</h4>
                  <div className="format-options">
                    <label className="format-option">
                      <input
                        type="radio"
                        name="exportFormat"
                        value="json"
                        checked={exportFormat === 'json'}
                        onChange={(e) => setExportFormat(e.target.value)}
                      />
                      <div className="format-card">
                        <i className="fas fa-code"></i>
                        <span>JSON</span>
                        <small>Structured data format</small>
                      </div>
                    </label>
                    <label className="format-option">
                      <input
                        type="radio"
                        name="exportFormat"
                        value="csv"
                        checked={exportFormat === 'csv'}
                        onChange={(e) => setExportFormat(e.target.value)}
                      />
                      <div className="format-card">
                        <i className="fas fa-table"></i>
                        <span>CSV</span>
                        <small>Spreadsheet compatible</small>
                      </div>
                    </label>
                    <label className="format-option">
                      <input
                        type="radio"
                        name="exportFormat"
                        value="stix"
                        checked={exportFormat === 'stix'}
                        onChange={(e) => setExportFormat(e.target.value)}
                      />
                      <div className="format-card">
                        <i className="fas fa-shield-alt"></i>
                        <span>STIX</span>
                        <small>Threat intelligence standard</small>
                      </div>
                    </label>
                  </div>
                </div>

                {/* Export Filters */}
                <div className="form-section">
                  <h4><i className="fas fa-filter"></i> Filters</h4>
                  <div className="form-grid">
                    <div className="form-group">
                      <label>MITRE Tactic</label>
                      <select
                        className="form-control"
                        value={exportFilters.tactic}
                        onChange={(e) => handleExportFilterChange('tactic', e.target.value)}
                      >
                        <option value="">All Tactics</option>
                        <option value="initial-access">Initial Access</option>
                        <option value="execution">Execution</option>
                        <option value="persistence">Persistence</option>
                        <option value="privilege-escalation">Privilege Escalation</option>
                        <option value="defense-evasion">Defense Evasion</option>
                        <option value="credential-access">Credential Access</option>
                        <option value="discovery">Discovery</option>
                        <option value="lateral-movement">Lateral Movement</option>
                        <option value="collection">Collection</option>
                        <option value="command-and-control">Command and Control</option>
                        <option value="exfiltration">Exfiltration</option>
                        <option value="impact">Impact</option>
                      </select>
                    </div>

                    <div className="form-group">
                      <label>Technique ID</label>
                      <input
                        type="text"
                        className="form-control"
                        value={exportFilters.technique_id}
                        onChange={(e) => handleExportFilterChange('technique_id', e.target.value)}
                        placeholder="e.g., T1059"
                      />
                    </div>

                    <div className="form-group">
                      <label>Threat Feed ID</label>
                      <input
                        type="number"
                        className="form-control"
                        value={exportFilters.feed_id}
                        onChange={(e) => handleExportFilterChange('feed_id', e.target.value)}
                        placeholder="Enter feed ID"
                      />
                    </div>

                    <div className="form-group">
                      <label>Maximum Records</label>
                      <input
                        type="number"
                        className="form-control"
                        value={exportFilters.limit}
                        onChange={(e) => handleExportFilterChange('limit', parseInt(e.target.value) || 1000)}
                        min="1"
                        max="10000"
                      />
                    </div>
                  </div>

                  <div className="form-row">
                    <div className="form-group">
                      <label>Created After</label>
                      <input
                        type="date"
                        className="form-control"
                        value={exportFilters.created_after}
                        onChange={(e) => handleExportFilterChange('created_after', e.target.value)}
                      />
                    </div>

                    <div className="form-group">
                      <label>Created Before</label>
                      <input
                        type="date"
                        className="form-control"
                        value={exportFilters.created_before}
                        onChange={(e) => handleExportFilterChange('created_before', e.target.value)}
                      />
                    </div>
                  </div>

                  <div className="form-group">
                    <label>Specific Fields (comma-separated)</label>
                    <input
                      type="text"
                      className="form-control"
                      value={exportFilters.fields}
                      onChange={(e) => handleExportFilterChange('fields', e.target.value)}
                      placeholder="e.g., id,name,mitre_technique_id,description"
                    />
                    <small className="form-help">Leave empty to export all available fields</small>
                  </div>
                </div>

                {/* Advanced Options */}
                <div className="form-section">
                  <h4><i className="fas fa-cog"></i> Advanced Options</h4>
                  <div className="checkbox-group">
                    <label className="checkbox-label">
                      <input
                        type="checkbox"
                        checked={exportFilters.include_anonymized}
                        onChange={(e) => handleExportFilterChange('include_anonymized', e.target.checked)}
                      />
                      <span>Include anonymized TTPs</span>
                    </label>

                    <label className="checkbox-label">
                      <input
                        type="checkbox"
                        checked={exportFilters.include_original}
                        onChange={(e) => handleExportFilterChange('include_original', e.target.checked)}
                      />
                      <span>Include original data for anonymized TTPs</span>
                    </label>
                  </div>
                </div>
              </form>
            </div>

            <div className="modal-footer">
              <button className="btn btn-outline" onClick={closeExportModal}>
                Cancel
              </button>
              <button 
                className="btn btn-primary" 
                onClick={exportTTPData}
                disabled={isExporting}
              >
                {isExporting ? (
                  <>
                    <i className="fas fa-spinner fa-spin"></i> Exporting...
                  </>
                ) : (
                  <>
                    <i className="fas fa-download"></i> Export Data
                  </>
                )}
              </button>
            </div>
          </div>
        </div>
      )}

      {/* Matrix Cell Details Modal */}
      {showMatrixCellModal && (
        <div className="modal-overlay" onClick={closeMatrixCellModal}>
          <div className="modal-content matrix-cell-modal" onClick={(e) => e.stopPropagation()}>
            <div className="modal-header">
              <h3>
                <i className="fas fa-th-large"></i>
                {selectedTechnique 
                  ? `Technique ${selectedTechnique} in ${selectedTactic.replace(/_/g, ' ')}`
                  : `${selectedTactic.replace(/_/g, ' ')} Tactic Details`
                }
              </h3>
              <button className="modal-close" onClick={closeMatrixCellModal}>
                <i className="fas fa-times"></i>
              </button>
            </div>
            
            <div className="modal-body">
              {matrixCellLoading ? (
                <div className="loading-state">
                  <i className="fas fa-spinner fa-spin"></i>
                  <span>Loading matrix cell details...</span>
                </div>
              ) : matrixCellData ? (
                <div className="matrix-cell-details">
                  {/* Cell Information */}
                  <div className="cell-info-section">
                    <div className="info-grid">
                      <div className="info-item">
                        <label>Tactic:</label>
                        <span>{matrixCellData.cell_info.tactic_display}</span>
                      </div>
                      <div className="info-item">
                        <label>Total TTPs:</label>
                        <span>{matrixCellData.cell_info.total_ttps_in_cell}</span>
                      </div>
                      <div className="info-item">
                        <label>Unique Techniques:</label>
                        <span>{matrixCellData.cell_info.unique_techniques}</span>
                      </div>
                      <div className="info-item">
                        <label>Threat Feeds:</label>
                        <span>{matrixCellData.cell_info.threat_feeds_count}</span>
                      </div>
                      <div className="info-item">
                        <label>Recent Activity (30d):</label>
                        <span>{matrixCellData.cell_info.recent_activity}</span>
                      </div>
                      <div className="info-item">
                        <label>With Subtechniques:</label>
                        <span>{matrixCellData.cell_info.has_subtechniques}</span>
                      </div>
                    </div>
                  </div>

                  {/* Related Techniques */}
                  {matrixCellData.related_techniques && matrixCellData.related_techniques.length > 0 && (
                    <div className="related-techniques-section">
                      <h4><i className="fas fa-sitemap"></i> Top Techniques in this Tactic</h4>
                      <div className="techniques-grid">
                        {matrixCellData.related_techniques.map((tech, index) => (
                          <div 
                            key={tech.mitre_technique_id || index}
                            className="technique-card clickable"
                            onClick={() => handleTechniqueClick(tech.mitre_technique_id)}
                          >
                            <div className="technique-id">{tech.mitre_technique_id}</div>
                            <div className="technique-count">{tech.count} TTPs</div>
                          </div>
                        ))}
                      </div>
                    </div>
                  )}

                  {/* TTPs List */}
                  <div className="ttps-list-section">
                    <h4>
                      <i className="fas fa-list"></i>
                      TTPs ({matrixCellData.ttps.filtered_count})
                      {matrixCellData.ttps.has_next && (
                        <span className="showing-info">
                          (Showing first {matrixCellData.ttps.page_size})
                        </span>
                      )}
                    </h4>
                    
                    {matrixCellData.ttps.results.length > 0 ? (
                      <div className="ttps-list">
                        {matrixCellData.ttps.results.map(ttp => (
                          <div key={ttp.id} className="ttp-item">
                            <div className="ttp-header">
                              <div className="ttp-name">{ttp.name}</div>
                              <div className="ttp-badges">
                                {ttp.mitre_technique_id && (
                                  <span className="badge technique-badge">{ttp.mitre_technique_id}</span>
                                )}
                                {ttp.severity && (
                                  <span className={`badge severity-${ttp.severity}`}>{ttp.severity}</span>
                                )}
                                {ttp.is_anonymized && (
                                  <span className="badge anonymized-badge">Anonymized</span>
                                )}
                              </div>
                            </div>
                            
                            <div className="ttp-description">
                              {ttp.description.length > 200 
                                ? ttp.description.substring(0, 200) + '...'
                                : ttp.description
                              }
                            </div>
                            
                            <div className="ttp-meta">
                              {ttp.threat_feed && (
                                <div className="feed-info">
                                  <i className="fas fa-rss"></i>
                                  <span>{ttp.threat_feed.name}</span>
                                  {ttp.threat_feed.is_external && (
                                    <span className="external-indicator">External</span>
                                  )}
                                </div>
                              )}
                              <div className="created-date">
                                <i className="fas fa-clock"></i>
                                {new Date(ttp.created_at).toLocaleDateString()}
                              </div>
                            </div>
                          </div>
                        ))}
                      </div>
                    ) : (
                      <div className="empty-state">
                        <i className="fas fa-info-circle"></i>
                        <span>No TTPs found for this matrix cell</span>
                      </div>
                    )}
                  </div>

                  {/* Statistics */}
                  {matrixCellData.statistics && (
                    <div className="statistics-section">
                      <h4><i className="fas fa-chart-bar"></i> Statistics</h4>
                      <div className="stats-grid">
                        {matrixCellData.statistics.severity_distribution && (
                          <div className="stat-item">
                            <label>Severity Distribution:</label>
                            <div className="severity-bars">
                              {Object.entries(matrixCellData.statistics.severity_distribution).map(([severity, count]) => (
                                <div key={severity} className="severity-bar">
                                  <span className={`severity-label ${severity}`}>{severity}: {count}</span>
                                </div>
                              ))}
                            </div>
                          </div>
                        )}
                      </div>
                    </div>
                  )}
                </div>
              ) : (
                <div className="error-state">
                  <i className="fas fa-exclamation-triangle"></i>
                  <span>Failed to load matrix cell details</span>
                </div>
              )}
            </div>
            
            <div className="modal-footer">
              <button className="btn btn-outline" onClick={closeMatrixCellModal}>
                Close
              </button>
              {matrixCellData && matrixCellData.ttps.has_next && (
                <button className="btn btn-primary">
                  <i className="fas fa-arrow-right"></i> View All TTPs
                </button>
              )}
            </div>
          </div>
        </div>
      )}

      {/* Technique Details Modal */}
      {showTechniqueModal && (
        <div className="modal-overlay" onClick={closeTechniqueModal}>
          <div className="modal-content technique-modal" onClick={(e) => e.stopPropagation()}>
            <div className="modal-header">
              <h3>
                <i className="fas fa-bullseye"></i>
                Technique Details: {selectedTechniqueId}
              </h3>
              <button className="modal-close" onClick={closeTechniqueModal}>
                <i className="fas fa-times"></i>
              </button>
            </div>
            
            <div className="modal-body">
              {techniqueLoading ? (
                <div className="loading-state">
                  <i className="fas fa-spinner fa-spin"></i>
                  <span>Loading technique details...</span>
                </div>
              ) : techniqueData ? (
                <div className="technique-details">
                  {/* Technique Information */}
                  <div className="technique-info-section">
                    <div className="info-header">
                      <div className="technique-title">
                        <h4>{techniqueData.technique_info.name || selectedTechniqueId}</h4>
                        <div className="technique-badges">
                          <span className="badge technique-badge">{selectedTechniqueId}</span>
                          <span className={`badge severity-${techniqueData.technique_info.severity}`}>
                            {techniqueData.technique_info.severity}
                          </span>
                          {techniqueData.technique_info.is_subtechnique && (
                            <span className="badge subtechnique-badge">Subtechnique</span>
                          )}
                        </div>
                      </div>
                    </div>
                    
                    <div className="technique-stats">
                      <div className="stat-item">
                        <label>Total TTPs:</label>
                        <span>{techniqueData.statistics.total_ttps}</span>
                      </div>
                      <div className="stat-item">
                        <label>Threat Feeds:</label>
                        <span>{techniqueData.statistics.unique_threat_feeds}</span>
                      </div>
                      <div className="stat-item">
                        <label>First Seen:</label>
                        <span>{techniqueData.statistics.first_seen 
                          ? new Date(techniqueData.statistics.first_seen).toLocaleDateString() 
                          : 'N/A'}</span>
                      </div>
                      <div className="stat-item">
                        <label>Last Seen:</label>
                        <span>{techniqueData.statistics.last_seen 
                          ? new Date(techniqueData.statistics.last_seen).toLocaleDateString() 
                          : 'N/A'}</span>
                      </div>
                    </div>
                  </div>

                  {/* Associated Tactics */}
                  {techniqueData.associated_tactics && techniqueData.associated_tactics.length > 0 && (
                    <div className="tactics-section">
                      <h4><i className="fas fa-layer-group"></i> Associated Tactics</h4>
                      <div className="tactics-grid">
                        {techniqueData.associated_tactics.map(tactic => (
                          <div 
                            key={tactic.tactic}
                            className="tactic-card clickable"
                            onClick={() => handleMatrixCellClick(tactic.tactic, selectedTechniqueId)}
                          >
                            <div className="tactic-name">{tactic.tactic_display}</div>
                            <div className="tactic-count">{tactic.count} TTPs</div>
                          </div>
                        ))}
                      </div>
                    </div>
                  )}

                  {/* Technique Variants */}
                  {techniqueData.variants && techniqueData.variants.length > 0 && (
                    <div className="variants-section">
                      <h4><i className="fas fa-code-branch"></i> Related Variants</h4>
                      <div className="variants-grid">
                        {techniqueData.variants.map(variant => (
                          <div 
                            key={variant.mitre_technique_id}
                            className="variant-card clickable"
                            onClick={() => handleTechniqueClick(variant.mitre_technique_id)}
                          >
                            <div className="variant-id">{variant.mitre_technique_id}</div>
                            <div className="variant-count">{variant.count} TTPs</div>
                          </div>
                        ))}
                      </div>
                    </div>
                  )}

                  {/* Recent Activity */}
                  {techniqueData.statistics.recent_activity && (
                    <div className="activity-section">
                      <h4><i className="fas fa-activity"></i> Recent Activity</h4>
                      <div className="activity-stats">
                        <div className="activity-item">
                          <label>Last 24 hours:</label>
                          <span>{techniqueData.statistics.recent_activity.last_24h}</span>
                        </div>
                        <div className="activity-item">
                          <label>Last 7 days:</label>
                          <span>{techniqueData.statistics.recent_activity.last_7d}</span>
                        </div>
                        <div className="activity-item">
                          <label>Last 30 days:</label>
                          <span>{techniqueData.statistics.recent_activity.last_30d}</span>
                        </div>
                      </div>
                    </div>
                  )}

                  {/* TTPs using this technique */}
                  <div className="technique-ttps-section">
                    <h4>
                      <i className="fas fa-list"></i>
                      TTPs Using This Technique ({techniqueData.ttps.length})
                    </h4>
                    
                    {techniqueData.ttps.length > 0 ? (
                      <div className="technique-ttps-list">
                        {techniqueData.ttps.slice(0, 10).map(ttp => (
                          <div key={ttp.id} className="ttp-item">
                            <div className="ttp-header">
                              <div className="ttp-name">{ttp.name}</div>
                              <div className="ttp-badges">
                                {ttp.mitre_tactic && (
                                  <span className="badge tactic-badge">{ttp.mitre_tactic_display}</span>
                                )}
                                {ttp.is_anonymized && (
                                  <span className="badge anonymized-badge">Anonymized</span>
                                )}
                              </div>
                            </div>
                            
                            <div className="ttp-description">
                              {ttp.description.length > 150 
                                ? ttp.description.substring(0, 150) + '...'
                                : ttp.description
                              }
                            </div>
                            
                            <div className="ttp-meta">
                              {ttp.threat_feed && (
                                <div className="feed-info">
                                  <i className="fas fa-rss"></i>
                                  <span>{ttp.threat_feed.name}</span>
                                </div>
                              )}
                              <div className="created-date">
                                <i className="fas fa-clock"></i>
                                {new Date(ttp.created_at).toLocaleDateString()}
                              </div>
                            </div>
                          </div>
                        ))}
                        
                        {techniqueData.ttps.length > 10 && (
                          <div className="more-ttps-indicator">
                            <i className="fas fa-ellipsis-h"></i>
                            <span>and {techniqueData.ttps.length - 10} more TTPs...</span>
                          </div>
                        )}
                      </div>
                    ) : (
                      <div className="empty-state">
                        <i className="fas fa-info-circle"></i>
                        <span>No TTPs found for this technique</span>
                      </div>
                    )}
                  </div>
                </div>
              ) : (
                <div className="error-state">
                  <i className="fas fa-exclamation-triangle"></i>
                  <span>Failed to load technique details</span>
                </div>
              )}
            </div>
            
            <div className="modal-footer">
              <button className="btn btn-outline" onClick={closeTechniqueModal}>
                Close
              </button>
              {techniqueData && techniqueData.ttps.length > 10 && (
                <button className="btn btn-primary">
                  <i className="fas fa-external-link-alt"></i> View All TTPs
                </button>
              )}
            </div>
          </div>
        </div>
      )}
    </section>
  );
}

// Organisations Component


// Reports Component  
function Organisations({ active }) {
  const [organizations, setOrganizations] = useState([]);
  const [loading, setLoading] = useState(true);
  const [error, setError] = useState(null);
  const [showCreateModal, setShowCreateModal] = useState(false);
  const [selectedOrg, setSelectedOrg] = useState(null);
  const [formData, setFormData] = useState({
    name: '',
    domain: '',
    contact_email: '',
    description: '',
    website: '',
    organization_type: 'educational',
    primary_user: {
      username: '',
      email: '',
      password: '',
      first_name: '',
      last_name: ''
    }
  });

  useEffect(() => {
    if (active) {
      fetchOrganizations();
    }
  }, [active]);

  const fetchOrganizations = async () => {
    try {
      setLoading(true);
      setError(null);
      const response = await api.get('/api/organizations/');
      console.log('Organizations API response:', response); // Debug log
      if (response && response.success) {
        const orgs = response.organizations || [];
        console.log('Setting organizations:', orgs); // Debug log
        setOrganizations(orgs);
      } else {
        console.error('API response unsuccessful:', response);
        setError('Failed to load institutions - API response unsuccessful');
      }
    } catch (err) {
      console.error('Error fetching organizations:', err);
      setError(`Failed to load institutions: ${err.message || 'Unknown error'}`);
    } finally {
      setLoading(false);
    }
  };

  const handleCreateOrganization = async (e) => {
    e.preventDefault();
    setError(null); // Clear previous errors
    try {
      const response = await api.post('/api/organizations/create/', formData);
      if (response && response.success) {
        setShowCreateModal(false);
        setFormData({
          name: '',
          domain: '',
          contact_email: '',
          description: '',
          website: '',
          organization_type: 'educational',
          primary_user: {
            username: '',
            email: '',
            password: '',
            first_name: '',
            last_name: ''
          }
        });
        fetchOrganizations();
        setError(null);
      } else if (response && response.message) {
        // Show backend error message
        setError(response.message);
      } else {
        setError('Failed to create organisation - unknown error');
      }
    } catch (err) {
      console.error('Error creating organization:', err);
      // Try to extract error message from response
      const errorMessage = err.response?.data?.message || err.message || 'Failed to create organisation';
      setError(errorMessage);
    }
  };

  if (!active) return null;

  return (
    <section id="institutions" className={`page-section ${active ? 'active' : ''}`}>
      <div className="page-header">
        <div>
          <h1 className="page-title">Organisations & Organizations</h1>
          <p className="page-subtitle">Manage connected organisations and organizations</p>
        </div>
        <div className="action-buttons">
          <button 
            className="btn btn-primary"
            onClick={() => setShowCreateModal(true)}
          >
            <i className="fas fa-plus"></i> Add Organisation
          </button>
        </div>
      </div>

      {error && (
        <div className="error-message">
          <i className="fas fa-exclamation-triangle"></i>
          {error}
        </div>
      )}

      {loading ? (
        <div className="loading-state">
          <i className="fas fa-spinner fa-spin"></i>
          <p>Loading institutions...</p>
        </div>
      ) : (
        <div className="institutions-grid">
          <div className="stats-row">
            <div className="stat-card">
              <div className="stat-icon">
                <i className="fas fa-building"></i>
              </div>
              <div className="stat-content">
                <h3>{organizations.length}</h3>
                <p>Total Organizations</p>
              </div>
            </div>
            
            <div className="stat-card">
              <div className="stat-icon">
                <i className="fas fa-users"></i>
              </div>
              <div className="stat-content">
                <h3>{organizations.reduce((sum, org) => sum + (org.member_count || 0), 0)}</h3>
                <p>Total Members</p>
              </div>
            </div>
            
            <div className="stat-card">
              <div className="stat-icon">
                <i className="fas fa-handshake"></i>
              </div>
              <div className="stat-content">
                <h3>{organizations.filter(org => org.trust_relationships_count > 0).length}</h3>
                <p>Connected Orgs</p>
              </div>
            </div>
            
            <div className="stat-card">
              <div className="stat-icon">
                <i className="fas fa-shield-alt"></i>
              </div>
              <div className="stat-content">
                <h3>{organizations.filter(org => org.is_active).length}</h3>
                <p>Active Orgs</p>
              </div>
            </div>
          </div>

          <div className="organizations-list">
            {organizations.length === 0 ? (
              <div className="empty-state">
                <i className="fas fa-building" style={{fontSize: '48px', color: '#dee2e6'}}></i>
                <h3>No institutions found</h3>
                <p>Create your first organisation to get started with threat intelligence sharing.</p>
                <button 
                  className="btn btn-primary"
                  onClick={() => setShowCreateModal(true)}
                >
                  <i className="fas fa-plus"></i> Create Organisation
                </button>
              </div>
            ) : (
              <div className="organizations-table">
                <table>
                  <thead>
                    <tr>
                      <th>Organisation</th>
                      <th>Type</th>
                      <th>Domain</th>
                      <th>Members</th>
                      <th>Status</th>
                      <th>Actions</th>
                    </tr>
                  </thead>
                  <tbody>
                    {organizations.map(org => (
                      <tr key={org.id}>
                        <td>
                          <div className="org-info">
                            <div className="org-icon">
                              <i className="fas fa-building"></i>
                            </div>
                            <div>
                              <div className="org-name">{org.name}</div>
                              <div className="org-description">{org.description || 'No description'}</div>
                            </div>
                          </div>
                        </td>
                        <td>
                          <span className="org-type">{org.organization_type || 'Unknown'}</span>
                        </td>
                        <td>{org.domain || 'N/A'}</td>
                        <td>{org.member_count || 0}</td>
                        <td>
                          <span className={`status-badge ${org.is_active ? 'active' : 'inactive'}`}>
                            {org.is_active ? 'Active' : 'Inactive'}
                          </span>
                        </td>
                        <td>
                          <div className="actions">
                            <button 
                              className="btn btn-sm btn-outline"
                              onClick={() => setSelectedOrg(org)}
                            >
                              <i className="fas fa-eye"></i>
                            </button>
                            <button className="btn btn-sm btn-outline">
                              <i className="fas fa-edit"></i>
                            </button>
                          </div>
                        </td>
                      </tr>
                    ))}
                  </tbody>
                </table>
              </div>
            )}
          </div>
        </div>
      )}

      {/* Create Organization Modal */}
      {showCreateModal && (
        <div className="modal-overlay" onClick={() => setShowCreateModal(false)}>
          <div className="modal-content" onClick={(e) => e.stopPropagation()}>
            <div className="modal-header">
              <h3>Create New Organisation</h3>
              <button 
                className="close-btn"
                onClick={() => setShowCreateModal(false)}
              >
                <i className="fas fa-times"></i>
              </button>
            </div>
            <form onSubmit={handleCreateOrganization}>
              <div className="modal-body">
                <div className="form-group">
                  <label>Organisation Name</label>
                  <input
                    type="text"
                    value={formData.name}
                    onChange={(e) => setFormData({...formData, name: e.target.value})}
                    required
                  />
                </div>
                
                <div className="form-group">
                  <label>Domain</label>
                  <input
                    type="text"
                    value={formData.domain}
                    onChange={(e) => setFormData({...formData, domain: e.target.value})}
                    placeholder="example.edu"
                  />
                </div>
                
                <div className="form-group">
                  <label>Contact Email</label>
                  <input
                    type="email"
                    value={formData.contact_email}
                    onChange={(e) => setFormData({...formData, contact_email: e.target.value})}
                    required
                  />
                </div>
                
                <div className="form-group">
                  <label>Organization Type</label>
                  <select
                    value={formData.organization_type}
                    onChange={(e) => setFormData({...formData, organization_type: e.target.value})}
                  >
                    <option value="educational">Educational</option>
                    <option value="government">Government</option>
                    <option value="private">Private</option>
                    <option value="nonprofit">Non-profit</option>
                    <option value="healthcare">Healthcare</option>
                    <option value="financial">Financial</option>
                  </select>
                </div>
                
                <div className="form-group">
                  <label>Description</label>
                  <textarea
                    value={formData.description}
                    onChange={(e) => setFormData({...formData, description: e.target.value})}
                    rows="3"
                  />
                </div>
                
                <div className="form-group">
                  <label>Website</label>
                  <input
                    type="url"
                    value={formData.website}
                    onChange={(e) => setFormData({...formData, website: e.target.value})}
                    placeholder="https://example.edu"
                  />
                </div>
                
                <div className="form-section">
                  <h4 style={{marginBottom: '1rem', paddingTop: '1rem', borderTop: '1px solid #ddd', color: '#333'}}>
                    Primary Administrator
                  </h4>
                  
                  <div className="form-group">
                    <label>Username *</label>
                    <input
                      type="text"
                      value={formData.primary_user.username}
                      onChange={(e) => setFormData({
                        ...formData, 
                        primary_user: {...formData.primary_user, username: e.target.value}
                      })}
                      required
                    />
                  </div>
                  
                  <div className="form-group">
                    <label>Email *</label>
                    <input
                      type="email"
                      value={formData.primary_user.email}
                      onChange={(e) => setFormData({
                        ...formData, 
                        primary_user: {...formData.primary_user, email: e.target.value}
                      })}
                      required
                    />
                  </div>
                  
                  <div className="form-row">
                    <div className="form-group">
                      <label>First Name *</label>
                      <input
                        type="text"
                        value={formData.primary_user.first_name}
                        onChange={(e) => setFormData({
                          ...formData, 
                          primary_user: {...formData.primary_user, first_name: e.target.value}
                        })}
                        required
                      />
                    </div>
                    
                    <div className="form-group">
                      <label>Last Name *</label>
                      <input
                        type="text"
                        value={formData.primary_user.last_name}
                        onChange={(e) => setFormData({
                          ...formData, 
                          primary_user: {...formData.primary_user, last_name: e.target.value}
                        })}
                        required
                      />
                    </div>
                  </div>
                  
                  <div className="form-group">
                    <label>Password *</label>
                    <input
                      type="password"
                      value={formData.primary_user.password}
                      onChange={(e) => setFormData({
                        ...formData, 
                        primary_user: {...formData.primary_user, password: e.target.value}
                      })}
                      required
                      placeholder="Minimum 8 characters"
                    />
                  </div>
                </div>
              </div>
              <div className="modal-footer">
                <button 
                  type="button"
                  className="btn btn-secondary"
                  onClick={() => setShowCreateModal(false)}
                >
                  Cancel
                </button>
                <button type="submit" className="btn btn-primary">
                  Create Organisation
                </button>
              </div>
            </form>
          </div>
        </div>
      )}

      {/* Organization Details Modal */}
      {selectedOrg && (
        <div className="modal-overlay" onClick={() => setSelectedOrg(null)}>
          <div className="modal large" onClick={(e) => e.stopPropagation()}>
            <div className="modal-header">
              <h3>{selectedOrg.name}</h3>
              <button 
                className="close-btn"
                onClick={() => setSelectedOrg(null)}
              >
                <i className="fas fa-times"></i>
              </button>
            </div>
            <div className="modal-body">
              <div className="org-details">
                <div className="detail-row">
                  <label>Name:</label>
                  <span>{selectedOrg.name}</span>
                </div>
                <div className="detail-row">
                  <label>Type:</label>
                  <span>{selectedOrg.organization_type || 'Not specified'}</span>
                </div>
                <div className="detail-row">
                  <label>Domain:</label>
                  <span>{selectedOrg.domain || 'Not specified'}</span>
                </div>
                <div className="detail-row">
                  <label>Contact Email:</label>
                  <span>{selectedOrg.contact_email || 'Not specified'}</span>
                </div>
                <div className="detail-row">
                  <label>Website:</label>
                  <span>
                    {selectedOrg.website ? (
                      <a href={selectedOrg.website} target="_blank" rel="noopener noreferrer">
                        {selectedOrg.website}
                      </a>
                    ) : 'Not specified'}
                  </span>
                </div>
                <div className="detail-row">
                  <label>Description:</label>
                  <span>{selectedOrg.description || 'No description provided'}</span>
                </div>
                <div className="detail-row">
                  <label>Members:</label>
                  <span>{selectedOrg.member_count || 0}</span>
                </div>
                <div className="detail-row">
                  <label>Status:</label>
                  <span className={`status-badge ${selectedOrg.is_active ? 'active' : 'inactive'}`}>
                    {selectedOrg.is_active ? 'Active' : 'Inactive'}
                  </span>
                </div>
              </div>
            </div>
            <div className="modal-footer">
              <button 
                className="btn btn-secondary"
                onClick={() => setSelectedOrg(null)}
              >
                Close
              </button>
            </div>
          </div>
        </div>
      )}
    </section>
  );
}

// Reports Component  
function Reports({ active }) {
  const [reports, setReports] = useState([]);
  const [loading, setLoading] = useState(false);

  const sampleReports = [
    {
      id: 1,
      title: "Weekly Threat Intelligence Summary",
      type: "summary",
      date: "2025-01-08",
      status: "completed",
      description: "Comprehensive overview of threat landscape for the week"
    },
    {
      id: 2,
      title: "APT Campaign Analysis",
      type: "campaign", 
      date: "2025-01-05",
      status: "completed",
      description: "Deep dive into recent APT activities and TTPs"
    },
    {
      id: 3,
      title: "Vulnerability Trend Report",
      type: "trend",
      date: "2025-01-01",
      status: "draft",
      description: "Analysis of vulnerability trends and exploitation patterns"
    }
  ];

  useEffect(() => {
    if (active) {
      setLoading(true);
      // Simulate API call
      setTimeout(() => {
        setReports(sampleReports);
        setLoading(false);
      }, 1000);
    }
  }, [active]);

  if (!active) return null;

  return (
    <section id="reports" className={`page-section ${active ? 'active' : ''}`}>
      <div className="page-header">
        <div>
          <h1 className="page-title">Reports & Analytics</h1>
          <p className="page-subtitle">Generate and manage threat intelligence reports</p>
        </div>
        <div className="action-buttons">
          <button className="btn btn-primary">
            <i className="fas fa-plus"></i> Generate Report
          </button>
        </div>
      </div>

      {loading ? (
        <div className="loading-state">
          <i className="fas fa-spinner fa-spin"></i>
          <p>Loading reports...</p>
        </div>
      ) : (
        <div className="reports-grid">
          <div className="stats-row">
            <div className="stat-card">
              <div className="stat-icon">
                <i className="fas fa-file-alt"></i>
              </div>
              <div className="stat-content">
                <h3>{reports.length}</h3>
                <p>Total Reports</p>
              </div>
            </div>
            
            <div className="stat-card">
              <div className="stat-icon">
                <i className="fas fa-check-circle"></i>
              </div>
              <div className="stat-content">
                <h3>{reports.filter(r => r.status === 'completed').length}</h3>
                <p>Completed</p>
              </div>
            </div>
            
            <div className="stat-card">
              <div className="stat-icon">
                <i className="fas fa-edit"></i>
              </div>
              <div className="stat-content">
                <h3>{reports.filter(r => r.status === 'draft').length}</h3>
                <p>Drafts</p>
              </div>
            </div>
          </div>

          <div className="reports-list">
            <h3 style={{marginBottom: '1rem', color: '#333'}}>Recent Reports</h3>
            {reports.length === 0 ? (
              <div className="empty-state">
                <i className="fas fa-file-alt" style={{fontSize: '48px', color: '#dee2e6'}}></i>
                <h3>No reports available</h3>
                <p>Generate your first threat intelligence report.</p>
                <button className="btn btn-primary">
                  <i className="fas fa-plus"></i> Generate Report
                </button>
              </div>
            ) : (
              <div className="reports-table">
                <table>
                  <thead>
                    <tr>
                      <th>Report Title</th>
                      <th>Type</th>
                      <th>Date</th>
                      <th>Status</th>
                      <th>Actions</th>
                    </tr>
                  </thead>
                  <tbody>
                    {reports.map(report => (
                      <tr key={report.id}>
                        <td data-label="Report Title">
                          <div className="report-info">
                            <div className="report-title">{report.title}</div>
                            <div className="report-description">{report.description}</div>
                          </div>
                        </td>
                        <td data-label="Type">
                          <span className="report-type">{report.type}</span>
                        </td>
                        <td data-label="Date">{report.date}</td>
                        <td data-label="Status">
                          <span className={`status-badge ${report.status}`}>
                            {report.status}
                          </span>
                        </td>
                        <td data-label="Actions">
                          <div className="actions">
                            <button className="btn btn-sm btn-outline" title="View Report">
                              <i className="fas fa-eye"></i> View
                            </button>
                            <button className="btn btn-sm btn-outline" title="Download Report">
                              <i className="fas fa-download"></i> Download
                            </button>
                          </div>
                        </td>
                      </tr>
                    ))}
                  </tbody>
                </table>
              </div>
            )}
          </div>
        </div>
      )}
    </section>
  );
}

// CSS Styles
function CSSStyles() {
  return (
    <style>
      {`
        :root {
            --primary-blue: #0056b3;
            --secondary-blue: #007bff;
            --light-blue: #e8f4ff;
            --accent-blue: #00a0e9;
            --dark-blue: #003366;
            --white: #ffffff;
            --light-gray: #f5f7fa;
            --medium-gray: #e2e8f0;
            --text-dark: #2d3748;
            --text-muted: #718096;
            --danger: #e53e3e;
            --success: #38a169;
            --warning: #f6ad55;
            --info: #4299e1;
        }
        
        * {
            margin: 0;
            padding: 0;
            box-sizing: border-box;
            font-family: 'Segoe UI', Tahoma, Geneva, Verdana, sans-serif;
        }
        
        body {
            background-color: var(--light-gray);
            color: var(--text-dark);
            min-height: 100vh;
            overscroll-behavior: none;
        }
        
        /* Loading Screen */
        .loading-screen, .login-screen {
            display: flex;
            flex-direction: column;
            align-items: center;
            justify-content: center;
            height: 100vh;
            background: linear-gradient(135deg, #0056b3, #004494);
            color: white;
            text-align: center;
        }
        
        .login-container {
            background: rgba(255, 255, 255, 0.1);
            padding: 2rem;
            border-radius: 12px;
            backdrop-filter: blur(10px);
            box-shadow: 0 8px 24px rgba(0, 0, 0, 0.2);
        }
        
        .login-container h2 {
            margin-bottom: 0.5rem;
            font-size: 28px;
            font-weight: 600;
        }
        
        .login-container p {
            margin-bottom: 2rem;
            opacity: 0.9;
        }
        
        .login-container .btn {
            padding: 12px 24px;
            font-size: 16px;
            font-weight: 600;
        }
        
        .loading-spinner {
            width: 50px;
            height: 50px;
            border: 4px solid rgba(255, 255, 255, 0.3);
            border-top: 4px solid white;
            border-radius: 50%;
            animation: spin 1s linear infinite;
            margin-bottom: 20px;
        }
        
        .loading-screen h2 {
            margin-bottom: 10px;
            font-size: 28px;
            font-weight: 600;
        }
        
        .loading-screen p {
            font-size: 16px;
            opacity: 0.8;
        }
        
        @keyframes spin {
            0% { transform: rotate(0deg); }
            100% { transform: rotate(360deg); }
        }
        
        .container {
            max-width: 1400px;
            margin: 0 auto;
            padding: 0 20px;
        }
        
        /* Header */
        header {
            background-color: var(--white);
            box-shadow: 0 2px 10px rgba(0, 0, 0, 0.1);
            position: sticky;
            top: 0;
            z-index: 100;
        }
        
        .header-container {
            display: flex;
            justify-content: space-between;
            align-items: center;
            padding: 15px 0;
        }
        
        .logo {
            display: flex;
            align-items: center;
            gap: 10px;
            color: var(--primary-blue);
            text-decoration: none;
        }
        
        .logo-icon {
            font-size: 24px;
            background-color: var(--primary-blue);
            color: white;
            width: 40px;
            height: 40px;
            border-radius: 8px;
            display: flex;
            align-items: center;
            justify-content: center;
        }
        
        .logo-text {
            font-weight: 700;
            font-size: 22px;
        }
        
        .nav-actions {
            display: flex;
            align-items: center;
            gap: 16px;
        }
        
        .search-bar {
            position: relative;
        }
        
        .search-bar input {
            padding: 8px 12px 8px 36px;
            border-radius: 6px;
            border: 1px solid var(--medium-gray);
            width: 240px;
            background-color: white;
            font-size: 14px;
            transition: all 0.3s;
        }
        
        .search-bar input:focus {
            width: 280px;
            outline: none;
            border-color: var(--secondary-blue);
            background-color: var(--white);
        }
        
        .search-icon {
            position: absolute;
            left: 12px;
            top: 50%;
            transform: translateY(-50%);
            color: var(--text-muted);
        }
        
        .notifications {
            position: relative;
            cursor: pointer;
        }
        
        .notification-count {
            position: absolute;
            top: -5px;
            right: -5px;
            background-color: var(--danger);
            color: white;
            font-size: 10px;
            font-weight: 700;
            width: 18px;
            height: 18px;
            border-radius: 50%;
            display: flex;
            align-items: center;
            justify-content: center;
        }
        
        .user-profile {
            display: flex;
            align-items: center;
            gap: 10px;
            cursor: pointer;
        }
        
        .avatar {
            width: 40px;
            height: 40px;
            border-radius: 50%;
            background-color: var(--primary-blue);
            color: white;
            display: flex;
            align-items: center;
            justify-content: center;
            font-weight: 600;
            font-size: 16px;
        }
        
        .user-info {
            display: flex;
            flex-direction: column;
        }
        
        .user-name {
            font-weight: 600;
            font-size: 14px;
        }
        
        .user-role {
            font-size: 12px;
            color: var(--text-muted);
        }
        
        /* Main Navigation */
        nav.main-nav {
            background-color: var(--primary-blue);
            padding: 0;
        }
        
        .nav-container {
            display: flex;
            justify-content: space-between;
        }
        
        .nav-links {
            display: flex;
            list-style: none;
        }
        
        .nav-links li {
            position: relative;
        }
        
        .nav-links a {
            color: var(--white);
            text-decoration: none;
            padding: 16px 20px;
            display: flex;
            align-items: center;
            gap: 8px;
            font-weight: 500;
            transition: background-color 0.3s;
            position: relative;
            cursor: pointer;
        }
        
        .nav-links a:hover {
            background-color: rgba(255, 255, 255, 0.1);
        }
        
        .nav-links a.active {
            background-color: rgba(255, 255, 255, 0.2);
        }
        
        .nav-links a.active::after {
            content: '';
            position: absolute;
            bottom: 0;
            left: 0;
            width: 100%;
            height: 3px;
            background-color: var(--accent-blue);
        }
        
        .nav-right {
            display: flex;
            align-items: center;
        }
        
        .status-indicator {
            display: flex;
            align-items: center;
            gap: 6px;
            color: var(--white);
            padding: 0 20px;
            font-size: 14px;
        }
        
        .status-dot {
            width: 8px;
            height: 8px;
            border-radius: 50%;
            background-color: var(--success);
        }
        
        /* User Profile Dropdown */
        .user-profile-container {
            position: relative;
            margin-left: 20px;
        }
        
        .user-profile {
            display: flex;
            align-items: center;
            gap: 10px;
            background: var(--primary-blue);
            border: 1px solid rgba(255, 255, 255, 0.2);
            border-radius: 25px;
            padding: 8px 15px;
            color: white;
            cursor: pointer;
            transition: all 0.3s ease;
            font-size: 14px;
        }
        
        
        .avatar {
            width: 32px;
            height: 32px;
            background: rgba(255, 255, 255, 0.3);
            border-radius: 50%;
            display: flex;
            align-items: center;
            justify-content: center;
            font-weight: bold;
            font-size: 14px;
        }
        
        .user-info {
            display: flex;
            flex-direction: column;
            align-items: flex-start;
            gap: 2px;
        }
        
        .user-name {
            font-weight: 600;
            font-size: 14px;
            color: white;
        }
        
        .user-role {
            font-size: 12px;
            color: rgba(255, 255, 255, 0.8);
        }
        
        .user-profile i {
            font-size: 12px;
            transition: transform 0.3s ease;
        }
        
        .user-profile.open i {
            transform: rotate(180deg);
        }
        
        .user-menu-dropdown {
            position: absolute;
            top: 100%;
            right: 0;
            background: white;
            border-radius: 12px;
            box-shadow: 0 8px 25px rgba(0, 0, 0, 0.15);
            min-width: 280px;
            z-index: 1000;
            margin-top: 5px;
            overflow: hidden;
            animation: dropdownFadeIn 0.2s ease-out;
        }
        
        @keyframes dropdownFadeIn {
            from {
                opacity: 0;
                transform: translateY(-10px);
            }
            to {
                opacity: 1;
                transform: translateY(0);
            }
        }
        
        .dropdown-header {
            display: flex;
            align-items: center;
            gap: 12px;
            padding: 20px;
            background: linear-gradient(135deg, #0056b3, #004494);
            color: white;
        }
        
        .user-avatar-large {
            width: 50px;
            height: 50px;
            background: rgba(255, 255, 255, 0.3);
            border-radius: 50%;
            display: flex;
            align-items: center;
            justify-content: center;
            font-weight: bold;
            font-size: 18px;
        }
        
        .user-name-large {
            font-weight: 600;
            font-size: 16px;
            margin-bottom: 4px;
        }
        
        .user-email {
            font-size: 14px;
            opacity: 0.9;
        }
        
        .menu-divider {
            height: 1px;
            background: #e9ecef;
        }
        
        .menu-items {
            padding: 10px 0;
        }
        
        .menu-item {
            width: 100%;
            display: flex;
            align-items: center;
            gap: 12px;
            padding: 12px 20px;
            background: none;
            border: none;
            color: #333;
            cursor: pointer;
            transition: all 0.2s ease;
            font-size: 14px;
            text-align: left;
        }
        
        .menu-item:hover {
            background: #f8f9fa;
            color: #0056b3;
        }
        
        .menu-item i {
            width: 16px;
            text-align: center;
        }
        
        .menu-item-submenu {
            position: relative;
        }
        
        .submenu-arrow {
            margin-left: auto !important;
            font-size: 12px;
            transition: transform 0.3s ease;
        }
        
        .submenu {
            background: #f8f9fa;
            border-left: 3px solid #0056b3;
        }
        
        .submenu-item {
            width: 100%;
            display: flex;
            align-items: center;
            gap: 12px;
            padding: 10px 20px 10px 40px;
            background: none;
            border: none;
            color: #555;
            cursor: pointer;
            transition: all 0.2s ease;
            font-size: 13px;
            text-align: left;
        }
        
        .submenu-item:hover {
            background: #e9ecef;
            color: #0056b3;
        }
        
        .submenu-item i {
            width: 14px;
            text-align: center;
        }
        
        .logout-item {
            color: #dc3545 !important;
        }
        
        .logout-item:hover {
            background: #f8d7da !important;
            color: #721c24 !important;
        }
        
        /* Main Content */
        .main-content {
            padding: 30px 0;
        }
        
        /* Page Section */
        .page-section {
            display: none;
        }
        
        .page-section.active {
            display: block;
        }
        
        /* Dashboard Header */
        .page-header {
            display: flex;
            justify-content: space-between;
            align-items: center;
            margin-bottom: 24px;
        }
        
        .page-title {
            font-size: 24px;
            font-weight: 600;
            color: var(--dark-blue);
        }
        
        .page-subtitle {
            color: var(--text-muted);
            margin-top: 4px;
            font-size: 15px;
        }
        
        .action-buttons {
            display: flex;
            gap: 12px;
        }
        
        .btn {
            display: inline-flex;
            align-items: center;
            justify-content: center;
            gap: 8px;
            padding: 10px 16px;
            border-radius: 6px;
            font-weight: 500;
            font-size: 14px;
            cursor: pointer;
            transition: all 0.3s;
            border: none;
        }
        
        .btn-primary {
            background-color: var(--primary-blue);
            color: white;
        }
        
        .btn-primary:hover {
            background-color: var(--dark-blue);
        }
        
        .btn-secondary {
            background-color: var(--secondary-blue);
            color: white;
        }
        
        .btn-secondary:hover {
            background-color: var(--primary-blue);
        }
        
        .btn-outline {
            background-color: transparent;
            border: 1px solid var(--primary-blue);
            color: var(--primary-blue);
        }
        
        .btn-outline:hover {
            background-color: var(--light-blue);
        }
        
        .btn-danger {
            background-color: var(--danger);
            color: white;
        }
        
        .btn-danger:hover {
            background-color: #c53030;
        }
        
        .btn-sm {
            padding: 6px 12px;
            font-size: 13px;
        }
        
        /* Stats Cards */
        .stats-grid {
            display: grid;
            grid-template-columns: repeat(4, 1fr);
            gap: 20px;
            margin-bottom: 30px;
        }
        
        .stat-card {
            background-color: var(--white);
            border-radius: 10px;
            padding: 20px;
            box-shadow: 0 2px 10px rgba(0, 0, 0, 0.05);
            transition: transform 0.3s, box-shadow 0.3s;
        }
        
        .stat-card:hover {
            transform: translateY(-5px);
            box-shadow: 0 8px 15px rgba(0, 0, 0, 0.1);
        }
        
        .stat-title {
            color: var(--text-muted);
            font-size: 14px;
            margin-bottom: 10px;
            display: flex;
            align-items: center;
            gap: 10px;
        }
        
        .stat-icon {
            width: 28px;
            height: 28px;
            background-color: var(--light-blue);
            color: var(--primary-blue);
            border-radius: 6px;
            display: flex;
            align-items: center;
            justify-content: center;
        }
        
        .stat-value {
            font-size: 28px;
            font-weight: 700;
            color: var(--dark-blue);
            margin-bottom: 5px;
        }
        
        .stat-change {
            display: flex;
            align-items: center;
            gap: 5px;
            font-size: 14px;
        }
        
        .increase {
            color: var(--success);
        }
        
        .decrease {
            color: var(--danger);
        }
        
        /* Main Grid - Precise Alignment */
        .main-grid {
            display: grid;
            grid-template-columns: 2fr 1fr;
            gap: 24px;
            align-items: start;
        }

        /* Ensure both columns start at same vertical position */
        .main-grid > div {
            display: flex;
            flex-direction: column;
            align-items: stretch;
        }

        /* Reset first card margins to ensure perfect top alignment */
        .main-grid > div:first-child > .card:first-child,
        .main-grid > div:last-child > .card:first-child {
            margin-top: 0;
        }

        /* Precise Card Alignment - Threat Activity Trends with Recent Activity */
        .main-grid > div:first-child > .card:nth-child(2) {
            /* This targets the "Threat Activity Trends" card (2nd card in left column) */
            margin-top: 0;
        }

        .main-grid > div:last-child > .card:nth-child(2) {
            /* This targets the "Recent Activity" card (2nd card in right column) */ 
            margin-top: 0;
        }

        /* Ensure consistent card header heights for perfect alignment */
        .main-grid .card-header {
            min-height: 60px;
            display: flex;
            align-items: center;
            justify-content: space-between;
            padding: 20px;
        }

        .main-grid .card-header .card-title {
            margin: 0;
            display: flex;
            align-items: center;
            gap: 10px;
        }

        /* Specifically align the Threat Activity Trends and Recent Activity cards */
        .main-grid > div:first-child > .card:nth-child(2),
        .main-grid > div:last-child > .card:nth-child(2) {
            margin-top: 0;
            position: relative;
        }

        /* Add visual alignment helper (remove in production) */
        .main-grid > div:first-child > .card:nth-child(2)::before,
        .main-grid > div:last-child > .card:nth-child(2)::before {
            content: '';
            position: absolute;
            top: 0;
            left: -12px;
            width: 2px;
            height: 60px;
            background: transparent;
            /* background: rgba(0, 123, 255, 0.3); /* Uncomment to see alignment guide */
        }
        
        .card {
            background-color: var(--white);
            border-radius: 10px;
            box-shadow: 0 2px 10px rgba(0, 0, 0, 0.05);
            overflow: hidden;
            margin-bottom: 24px;
        }

        /* Standardize card spacing in main grid for perfect alignment */
        .main-grid .card {
            margin-bottom: 24px;
        }

        .main-grid .card:last-child {
            margin-bottom: 0;
        }
        
        .card:last-child {
            margin-bottom: 0;
        }
        
        .card-header {
            padding: 16px 20px;
            border-bottom: 1px solid var(--medium-gray);
            display: flex;
            justify-content: space-between;
            align-items: center;
        }
        
        .card-title {
            font-size: 18px;
            font-weight: 600;
            color: var(--dark-blue);
            display: flex;
            align-items: center;
            gap: 10px;
        }
        
        .card-icon {
            color: var(--primary-blue);
        }
        
        .card-actions {
            display: flex;
            gap: 12px;
        }
        
        .card-content {
            padding: 20px;
        }
        
        /* Tables */
        .table-responsive {
            overflow-x: auto;
            margin-bottom: 1rem;
        }
        
        .data-table {
            width: 100%;
            border-collapse: collapse;
        }
        
        /* IoC Management table needs minimum width for Actions column */
        #ioc-management .data-table {
            min-width: 1200px;
        }
        
        /* Dashboard tables should remain compact */
        .main-grid .data-table {
            min-width: auto;
            width: 100%;
        }
        
        .data-table th, 
        .data-table td {
            padding: 12px 15px;
            text-align: left;
        }
        
        .data-table th {
            background-color: var(--light-gray);
            color: var(--text-muted);
            font-weight: 600;
            font-size: 14px;
        }
        
        .data-table tbody tr {
            border-bottom: 1px solid var(--medium-gray);
        }
        
        .data-table tbody tr:last-child {
            border-bottom: none;
        }
        
        .data-table tbody tr:hover {
            background-color: var(--light-blue);
        }
        
        /* Actions column styling */
        .data-table th:last-child,
        .data-table td:last-child {
            width: 120px;
            min-width: 120px;
            white-space: nowrap;
            text-align: center;
        }
        
        .data-table td:last-child button {
            margin-right: 5px;
        }
        
        .data-table td:last-child button:last-child {
            margin-right: 0;
        }
        
        /* Badge Styles */
        .badge {
            display: inline-block;
            padding: 4px 8px;
            border-radius: 4px;
            font-size: 12px;
            font-weight: 600;
        }
        
        .badge-high {
            background-color: rgba(229, 62, 62, 0.1);
            color: var(--danger);
        }
        
        .badge-medium {
            background-color: rgba(246, 173, 85, 0.1);
            color: var(--warning);
        }
        
        .badge-low {
            background-color: rgba(56, 161, 105, 0.1);
            color: var(--success);
        }
        
        .badge-active {
            background-color: rgba(56, 161, 105, 0.1);
            color: var(--success);
        }
        
        .badge-inactive {
            background-color: rgba(113, 128, 150, 0.1);
            color: var(--text-muted);
        }
        
        .badge-connected {
            background-color: rgba(66, 153, 225, 0.1);
            color: var(--info);
        }
        
        .badge-tags {
            display: flex;
            gap: 5px;
            flex-wrap: wrap;
        }
        
        /* Filter Section */
        .filters-section {
            background-color: var(--light-gray);
            border-radius: 8px;
            padding: 16px;
            margin-bottom: 20px;
        }
        
        .filters-grid {
            display: grid;
            grid-template-columns: repeat(auto-fill, minmax(200px, 1fr));
            gap: 16px;
        }
        
        .filter-group {
            display: flex;
            flex-direction: column;
            gap: 8px;
        }
        
        .filter-label {
            font-size: 13px;
            font-weight: 600;
            color: var(--text-muted);
        }
        
        .filter-control {
            display: flex;
            gap: 10px;
        }
        
        .filter-control select,
        .filter-control input {
            padding: 8px 12px;
            border-radius: 6px;
            border: 1px solid var(--medium-gray);
            font-size: 14px;
            background-color: white;
            flex: 1;
        }
        
        .filter-control select:focus,
        .filter-control input:focus {
            outline: none;
            border-color: var(--secondary-blue);
        }
        
        /* Organisations List */
        .organisation-list {
            list-style: none;
        }
        
        .organisation-item {
            display: flex;
            align-items: center;
            gap: 12px;
            padding: 12px 0;
            border-bottom: 1px solid var(--medium-gray);
        }
        
        .organisation-item:last-child {
            border-bottom: none;
        }
        
        .organisation-logo {
            width: 40px;
            height: 40px;
            border-radius: 8px;
            background-color: var(--light-blue);
            display: flex;
            align-items: center;
            justify-content: center;
            color: var(--primary-blue);
            font-weight: 600;
        }
        
        .organisation-details {
            flex: 1;
        }
        
        .organisation-name {
            font-weight: 600;
            margin-bottom: 2px;
        }
        
        .organisation-meta {
            font-size: 13px;
            color: var(--text-muted);
        }
        
        .organisation-stats {
            display: flex;
            gap: 15px;
            margin-top: 5px;
        }
        
        .stat-item {
            display: flex;
            align-items: center;
            gap: 5px;
            font-size: 13px;
        }
        
        .stat-item i {
            color: var(--primary-blue);
        }
        
        .trust-level {
            width: 80px;
            height: 6px;
            background-color: var(--medium-gray);
            border-radius: 3px;
        }
        
        .trust-fill {
            height: 100%;
            border-radius: 3px;
            background-color: var(--primary-blue);
        }
        
        /* Activity Stream - Enhanced with Scroll Functionality */
        .activity-stream {
            list-style: none;
            max-height: 500px;
            overflow-y: auto;
            padding-right: 8px;
            margin: 0;
            position: relative;
        }

        /* Custom Scrollbar Styling */
        .activity-stream::-webkit-scrollbar {
            width: 6px;
        }

        .activity-stream::-webkit-scrollbar-track {
            background: #f1f1f1;
            border-radius: 10px;
        }

        .activity-stream::-webkit-scrollbar-thumb {
            background: linear-gradient(180deg, var(--primary-blue) 0%, var(--secondary-blue) 100%);
            border-radius: 10px;
            transition: all 0.3s ease;
        }

        .activity-stream::-webkit-scrollbar-thumb:hover {
            background: linear-gradient(180deg, var(--secondary-blue) 0%, var(--primary-blue) 100%);
            box-shadow: 0 0 5px rgba(0, 123, 255, 0.5);
        }

        /* Fade indicator for scroll */
        .activity-stream::after {
            content: '';
            position: sticky;
            bottom: 0;
            left: 0;
            right: 0;
            height: 20px;
            background: linear-gradient(transparent, white);
            pointer-events: none;
            opacity: 0;
            transition: opacity 0.3s ease;
        }

        .activity-stream.has-scroll::after {
            opacity: 1;
        }
        
        .activity-item {
            padding: 15px;
            display: flex;
            gap: 15px;
            border-bottom: 1px solid var(--medium-gray);
            background-color: white;
            border-radius: 8px;
            margin-bottom: 8px;
            transition: all 0.2s ease;
            flex-shrink: 0;
        }
        
        .activity-item:hover {
            background-color: var(--light-blue);
            transform: translateX(4px);
            box-shadow: 0 2px 8px rgba(0, 123, 255, 0.1);
        }
        
        .activity-item:last-child {
            border-bottom: none;
            margin-bottom: 0;
        }
        
        .activity-icon {
            width: 36px;
            height: 36px;
            border-radius: 50%;
            background-color: var(--light-blue);
            color: var(--primary-blue);
            display: flex;
            align-items: center;
            justify-content: center;
            flex-shrink: 0;
        }
        
        .activity-details {
            flex: 1;
        }
        
        .activity-text {
            margin-bottom: 5px;
            line-height: 1.4;
        }
        
        .activity-meta {
            display: flex;
            justify-content: space-between;
            align-items: center;
        }
        
        .activity-time {
            font-size: 13px;
            color: var(--text-muted);
        }

        .activity-description {
            font-size: 14px;
            color: var(--text-muted);
            margin-bottom: 8px;
            line-height: 1.4;
        }

        /* Recent Activity Card Enhancements */
        .card:has(.activity-stream) .card-header {
            position: sticky;
            top: 0;
            background: white;
            z-index: 2;
            border-bottom: 1px solid var(--medium-gray);
        }

        .card:has(.activity-stream) .card-content {
            padding: 0;
            position: relative;
        }

        .activity-container {
            position: relative;
        }

        .card:has(.activity-stream) .activity-stream {
            padding: 1rem;
        }

        /* Scroll Indicator */
        .activity-scroll-indicator {
            position: absolute;
            top: 0.5rem;
            right: 1rem;
            background: linear-gradient(135deg, rgba(0, 123, 255, 0.1) 0%, rgba(0, 123, 255, 0.05) 100%);
            color: var(--primary-blue);
            padding: 6px 12px;
            border-radius: 16px;
            font-size: 10px;
            font-weight: 600;
            opacity: 0;
            transition: all 0.3s ease;
            pointer-events: none;
            z-index: 3;
            border: 1px solid rgba(0, 123, 255, 0.2);
            backdrop-filter: blur(5px);
            animation: scrollHint 2s ease-in-out infinite;
        }

        .activity-scroll-indicator.visible {
            opacity: 1;
        }

        @keyframes scrollHint {
            0%, 100% {
                transform: translateY(0);
                opacity: 0.7;
            }
            50% {
                transform: translateY(2px);
                opacity: 1;
            }
        }

        .activity-scroll-indicator i {
            margin-right: 4px;
        }

        /* Mobile Optimizations */
        @media (max-width: 768px) {
            .activity-stream {
                max-height: 400px;
                padding-right: 4px;
            }

            .activity-item {
                padding: 12px;
                gap: 12px;
            }

            .activity-icon {
                width: 32px;
                height: 32px;
            }

            .activity-text {
                font-size: 14px;
            }

            .activity-description {
                font-size: 13px;
            }

            .activity-time {
                font-size: 12px;
            }

            /* Adjust scrollbar for mobile */
            .activity-stream::-webkit-scrollbar {
                width: 4px;
            }
        }

        @media (max-width: 576px) {
            .activity-stream {
                max-height: 350px;
            }

            .activity-item {
                padding: 10px;
                gap: 10px;
                margin-bottom: 6px;
            }

            .activity-icon {
                width: 28px;
                height: 28px;
            }

            .activity-meta {
                flex-direction: column;
                align-items: flex-start;
                gap: 6px;
            }
        }
        
        /* MITRE ATT&CK Matrix */
        .matrix-container {
            overflow-x: auto;
        }
        
        .mitre-matrix {
            min-width: 900px;
            border-collapse: collapse;
        }
        
        .mitre-matrix th {
            background-color: var(--primary-blue);
            color: white;
            padding: 12px;
            text-align: center;
            font-size: 14px;
        }
        
        .matrix-cell {
            width: 100px;
            height: 60px;
            border: 1px solid var(--medium-gray);
            padding: 10px;
            font-size: 12px;
            vertical-align: top;
            position: relative;
            transition: all 0.3s;
        }
        
        .matrix-cell:hover {
            background-color: var(--light-blue);
        }
        
        .matrix-cell.active {
            background-color: rgba(0, 86, 179, 0.1);
        }
        
        .technique-count {
            position: absolute;
            top: 5px;
            right: 5px;
            background-color: var(--primary-blue);
            color: white;
            width: 20px;
            height: 20px;
            border-radius: 50%;
            display: flex;
            align-items: center;
            justify-content: center;
            font-size: 10px;
        }

        .tactic-count {
            font-size: 11px;
            color: rgba(255, 255, 255, 0.8);
            font-weight: normal;
            margin-top: 2px;
        }

        .technique-name {
            font-weight: 500;
            margin-bottom: 4px;
            line-height: 1.2;
        }

        .technique-id {
            font-size: 10px;
            color: var(--primary-blue);
            font-weight: bold;
            background-color: rgba(0, 86, 179, 0.1);
            padding: 2px 4px;
            border-radius: 3px;
            display: inline-block;
        }

        .empty-cell {
            color: #ccc;
            font-size: 18px;
            text-align: center;
        }

        .matrix-stats {
            font-size: 14px;
        }

        .matrix-stats strong {
            color: var(--primary-blue);
        }

        /* TTP Detail Modal */
        .ttp-modal {
            max-width: 900px;
            width: 90vw;
            max-height: 90vh;
            overflow-y: auto;
        }

        .ttp-detail-content {
            display: flex;
            flex-direction: column;
            gap: 1.5rem;
        }

        .ttp-header-section {
            border-bottom: 1px solid var(--medium-gray);
            padding-bottom: 1rem;
        }

        .ttp-title-section {
            display: flex;
            flex-direction: column;
            gap: 1rem;
        }

        .ttp-title {
            margin: 0;
            color: var(--primary-blue);
            font-size: 1.5rem;
        }

        .ttp-name-input {
            font-size: 1.5rem;
            font-weight: 600;
            color: var(--primary-blue);
        }

        .ttp-badges {
            display: flex;
            gap: 0.5rem;
            flex-wrap: wrap;
        }

        .ttp-details-grid {
            display: grid;
            grid-template-columns: 1fr;
            gap: 1.5rem;
        }

        @media (min-width: 768px) {
            .ttp-details-grid {
                grid-template-columns: 1fr 1fr;
            }
        }

        .detail-section {
            background: #f8f9fa;
            border-radius: 8px;
            padding: 1rem;
        }

        .detail-section h4 {
            margin: 0 0 1rem 0;
            color: var(--primary-blue);
            font-size: 1rem;
            display: flex;
            align-items: center;
            gap: 0.5rem;
        }

        .detail-row {
            display: flex;
            flex-direction: column;
            margin-bottom: 1rem;
        }

        .detail-row:last-child {
            margin-bottom: 0;
        }

        .detail-row label {
            font-weight: 600;
            color: #555;
            margin-bottom: 0.25rem;
            font-size: 0.9rem;
        }

        .detail-value {
            color: #333;
        }

        .detail-value p {
            margin: 0;
            line-height: 1.5;
        }

        .technique-id-display {
            background: rgba(0, 86, 179, 0.1);
            color: var(--primary-blue);
            padding: 4px 8px;
            border-radius: 4px;
            font-family: monospace;
            font-weight: bold;
        }

        .feed-info {
            display: flex;
            align-items: center;
            gap: 0.5rem;
        }

        .feed-name {
            font-weight: 600;
        }

        .feed-type {
            padding: 2px 8px;
            border-radius: 12px;
            font-size: 0.8rem;
            font-weight: 500;
        }

        .feed-type.external {
            background: #e3f2fd;
            color: #1976d2;
        }

        .feed-type.internal {
            background: #f3e5f5;
            color: #7b1fa2;
        }

        .no-data {
            color: #999;
            font-style: italic;
        }

        .detail-value code {
            background: #f1f3f4;
            padding: 2px 6px;
            border-radius: 3px;
            font-size: 0.9rem;
        }

        /* Badge styles for TTP modal */
        .badge {
            padding: 4px 8px;
            border-radius: 12px;
            font-size: 0.8rem;
            font-weight: 500;
        }

        .badge-primary {
            background: var(--primary-blue);
            color: white;
        }

        .badge-secondary {
            background: #6c757d;
            color: white;
        }

        .badge-info {
            background: #17a2b8;
            color: white;
        }

        /* TTP Creation Modal */
        .ttp-create-modal {
            max-width: 800px;
            width: 90vw;
            max-height: 85vh;
            overflow-y: auto;
        }

        /* Delete Confirmation Modal */
        .delete-modal {
            max-width: 500px;
            width: 90vw;
        }

        .delete-confirmation p {
            font-size: 1.1rem;
            margin-bottom: 1.5rem;
            color: #333;
        }

        .warning-text {
            background: #fff3cd;
            border: 1px solid #ffeaa7;
            border-radius: 4px;
            padding: 1rem;
            margin: 1.5rem 0;
            display: flex;
            align-items: flex-start;
            gap: 0.75rem;
            color: #856404;
        }

        .warning-text i {
            color: #f39c12;
            font-size: 1.1rem;
            margin-top: 0.1rem;
            flex-shrink: 0;
        }

        .feed-info {
            background: #f8f9fa;
            border-radius: 6px;
            padding: 1rem;
            margin-top: 1.5rem;
            border: 1px solid #e9ecef;
        }

        .info-row {
            display: flex;
            justify-content: space-between;
            align-items: center;
            padding: 0.5rem 0;
            border-bottom: 1px solid #dee2e6;
        }

        .info-row:last-child {
            border-bottom: none;
        }

        .info-row strong {
            color: #495057;
            font-weight: 600;
        }

        .create-form-grid {
            display: grid;
            grid-template-columns: 1fr;
            gap: 1.5rem;
        }

        @media (min-width: 768px) {
            .create-form-grid {
                grid-template-columns: 1fr 1fr;
            }
        }

        .form-section {
            background: #f8f9fa;
            border-radius: 8px;
            padding: 1.5rem;
            border: 1px solid #e9ecef;
        }

        .form-section h4 {
            margin: 0 0 1.5rem 0;
            color: var(--primary-blue);
            font-size: 1.1rem;
            display: flex;
            align-items: center;
            gap: 0.5rem;
            border-bottom: 1px solid #dee2e6;
            padding-bottom: 0.5rem;
        }

        .form-group {
            margin-bottom: 1.5rem;
        }

        .form-group:last-child {
            margin-bottom: 0;
        }
        
        .form-row {
            display: flex;
            gap: 1rem;
        }
        
        .form-row .form-group {
            flex: 1;
        }

        .form-label {
            display: block;
            margin-bottom: 0.5rem;
            font-weight: 600;
            color: #333;
            font-size: 0.9rem;
        }

        .required {
            color: #dc3545;
            font-weight: bold;
        }

        .form-control {
            width: 100%;
            padding: 0.75rem;
            border: 1px solid #ced4da;
            border-radius: 4px;
            font-size: 0.9rem;
            background-color: white;
            color: #333;
            transition: border-color 0.15s ease-in-out, box-shadow 0.15s ease-in-out;
        }
        
        .form-control option {
            color: #333;
            background-color: white;
        }
        
        .form-control-sm {
            padding: 0.5rem;
            font-size: 0.875rem;
            border: 1px solid #ced4da;
            border-radius: 4px;
            background-color: white;
            color: #333;
        }
        
        .form-control-sm option {
            color: #333;
            background-color: white;
        }

        .form-control:focus {
            outline: 0;
            border-color: var(--primary-blue);
            box-shadow: 0 0 0 0.2rem rgba(0, 86, 179, 0.25);
        }

        .form-control.error {
            border-color: #dc3545;
        }

        .form-control.error:focus {
            border-color: #dc3545;
            box-shadow: 0 0 0 0.2rem rgba(220, 53, 69, 0.25);
        }

        .error-text {
            display: block;
            margin-top: 0.25rem;
            font-size: 0.8rem;
            color: #dc3545;
        }

        .form-help {
            display: block;
            margin-top: 0.25rem;
            font-size: 0.8rem;
            color: #6c757d;
            font-style: italic;
        }

        .form-actions {
            display: flex;
            justify-content: flex-end;
            gap: 1rem;
            margin-top: 2rem;
            padding-top: 1.5rem;
            border-top: 1px solid #e9ecef;
        }

        .form-actions .btn {
            min-width: 120px;
            padding: 0.75rem 1.5rem;
        }

        /* Responsive adjustments for create modal */
        @media (max-width: 767px) {
            .create-form-grid {
                grid-template-columns: 1fr;
            }
            
            .form-actions {
                flex-direction: column;
            }
            
            .form-actions .btn {
                width: 100%;
            }
        }
        
        /* Reports Section - Professional Redesign */
        #reports {
            background: #f8f9fa;
            min-height: 100vh;
            padding: 2rem 0;
        }

        .reports-grid {
            display: grid;
            grid-template-columns: 1fr;
            gap: 2rem;
            max-width: 1400px;
            margin: 0 auto;
            padding: 0 1rem;
        }

        /* Stats Row - Smaller Blue & White Theme */
        .stats-row {
            display: grid;
            grid-template-columns: repeat(auto-fit, minmax(200px, 1fr));
            gap: 1rem;
            margin-bottom: 1.5rem;
        }

        .stats-row .stat-card {
            background: white;
            border: 2px solid var(--primary-blue);
            border-radius: 12px;
            padding: 1.25rem;
            color: var(--primary-blue);
            box-shadow: 0 4px 12px rgba(0, 86, 179, 0.1);
            transition: all 0.3s ease;
            position: relative;
            overflow: hidden;
        }

        .stats-row .stat-card:nth-child(1) {
            background: linear-gradient(135deg, var(--primary-blue) 0%, var(--secondary-blue) 100%);
            color: white;
            border-color: var(--primary-blue);
        }

        .stats-row .stat-card:nth-child(2) {
            background: white;
            color: var(--primary-blue);
            border-color: var(--secondary-blue);
        }

        .stats-row .stat-card:nth-child(3) {
            background: var(--light-blue);
            color: var(--primary-blue);
            border-color: var(--accent-blue);
        }

        .stats-row .stat-card::before {
            content: '';
            position: absolute;
            top: -50%;
            right: -50%;
            width: 100%;
            height: 100%;
            background: radial-gradient(circle, rgba(255,255,255,0.05) 0%, transparent 70%);
            pointer-events: none;
        }

        .stats-row .stat-card:hover {
            transform: translateY(-4px);
            box-shadow: 0 8px 20px rgba(0, 86, 179, 0.2);
        }

        .stats-row .stat-card:nth-child(1):hover {
            box-shadow: 0 8px 20px rgba(0, 86, 179, 0.3);
        }

        .stats-row .stat-icon {
            font-size: 2rem;
            margin-bottom: 0.75rem;
            opacity: 0.9;
        }

        .stats-row .stat-content h3 {
            font-size: 1.75rem;
            font-weight: 700;
            margin: 0;
            line-height: 1;
        }

        .stats-row .stat-content p {
            font-size: 0.95rem;
            margin: 0.4rem 0 0 0;
            opacity: 0.8;
            font-weight: 500;
        }

        /* Reports List Container */
        .reports-list {
            background: white;
            border-radius: 16px;
            box-shadow: 0 4px 20px rgba(0, 0, 0, 0.06);
            overflow: hidden;
            border: 1px solid #e1e5e9;
        }

        .reports-list h3 {
            background: linear-gradient(90deg, #f8f9fa 0%, #e9ecef 100%);
            margin: 0;
            padding: 1.5rem 2rem;
            font-size: 1.25rem;
            font-weight: 600;
            color: #495057;
            border-bottom: 2px solid #dee2e6;
        }

        /* Professional Table Design */
        .reports-table {
            overflow: hidden;
        }

        .reports-table table {
            width: 100%;
            border-collapse: collapse;
            margin: 0;
        }

        .reports-table thead {
            background: linear-gradient(90deg, #343a40 0%, #495057 100%);
        }

        .reports-table thead th {
            padding: 1.25rem 1.5rem;
            color: white;
            font-weight: 600;
            font-size: 0.95rem;
            text-transform: uppercase;
            letter-spacing: 0.5px;
            border: none;
            text-align: left;
        }

        .reports-table thead th:first-child {
            border-radius: 0;
        }

        .reports-table thead th:last-child {
            text-align: center;
        }

        .reports-table tbody tr {
            transition: all 0.2s ease;
            border-bottom: 1px solid #f1f3f4;
        }

        .reports-table tbody tr:hover {
            background: linear-gradient(90deg, #f8f9fa 0%, #e9ecef 100%);
            box-shadow: inset 4px 0 0 #007bff;
        }

        .reports-table tbody tr:last-child {
            border-bottom: none;
        }

        .reports-table td {
            padding: 1.25rem 1.5rem;
            vertical-align: middle;
            color: #495057;
        }

        /* Report Info Styling */
        .report-info {
            display: flex;
            flex-direction: column;
            gap: 0.5rem;
        }

        .report-title {
            font-size: 1.1rem;
            font-weight: 600;
            color: #212529;
            margin: 0;
            line-height: 1.3;
        }

        .report-description {
            font-size: 0.9rem;
            color: #6c757d;
            margin: 0;
            line-height: 1.4;
        }

        /* Report Type Badge */
        .report-type {
            display: inline-flex;
            align-items: center;
            padding: 0.5rem 1rem;
            border-radius: 20px;
            font-size: 0.85rem;
            font-weight: 600;
            text-transform: capitalize;
            background: linear-gradient(135deg, #17a2b8 0%, #138496 100%);
            color: white;
            box-shadow: 0 2px 8px rgba(23, 162, 184, 0.3);
        }

        /* Status Badges */
        .status-badge {
            display: inline-flex;
            align-items: center;
            padding: 0.5rem 1rem;
            border-radius: 20px;
            font-size: 0.85rem;
            font-weight: 600;
            text-transform: capitalize;
            box-shadow: 0 2px 8px rgba(0, 0, 0, 0.1);
        }

        .status-badge.completed {
            background: linear-gradient(135deg, #28a745 0%, #20c997 100%);
            color: white;
        }

        .status-badge.draft {
            background: linear-gradient(135deg, #ffc107 0%, #fd7e14 100%);
            color: white;
        }

        .status-badge.pending {
            background: linear-gradient(135deg, #6f42c1 0%, #e83e8c 100%);
            color: white;
        }

        /* Action Buttons */
        .reports-table .actions {
            display: flex;
            gap: 0.5rem;
            justify-content: center;
            align-items: center;
        }

        .reports-table .btn-sm {
            padding: 0.5rem 1rem;
            font-size: 0.85rem;
            border-radius: 8px;
            font-weight: 500;
            transition: all 0.2s ease;
            border: none;
            cursor: pointer;
        }

        .reports-table .btn-outline {
            background: transparent;
            border: 2px solid #007bff;
            color: #007bff;
        }

        .reports-table .btn-outline:hover {
            background: #007bff;
            color: white;
            transform: translateY(-1px);
            box-shadow: 0 4px 12px rgba(0, 123, 255, 0.3);
        }

        .reports-table .btn-danger {
            background: linear-gradient(135deg, #dc3545 0%, #c82333 100%);
            color: white;
        }

        .reports-table .btn-danger:hover {
            transform: translateY(-1px);
            box-shadow: 0 4px 12px rgba(220, 53, 69, 0.4);
        }

        /* Empty State Enhancement */
        .empty-state {
            text-align: center;
            padding: 4rem 2rem;
            background: linear-gradient(135deg, #f8f9fa 0%, #e9ecef 100%);
        }

        .empty-state i {
            color: #adb5bd !important;
            margin-bottom: 1.5rem;
        }

        .empty-state h3 {
            color: #495057;
            font-weight: 600;
            margin-bottom: 1rem;
        }

        .empty-state p {
            color: #6c757d;
            font-size: 1.1rem;
            margin-bottom: 2rem;
        }

        .empty-state .btn {
            background: linear-gradient(135deg, #007bff 0%, #0056b3 100%);
            border: none;
            padding: 0.75rem 2rem;
            border-radius: 10px;
            color: white;
            font-weight: 600;
            transition: all 0.3s ease;
            box-shadow: 0 4px 15px rgba(0, 123, 255, 0.3);
        }

        .empty-state .btn:hover {
            transform: translateY(-2px);
            box-shadow: 0 8px 25px rgba(0, 123, 255, 0.4);
        }

        /* Date Styling */
        .reports-table tbody td:nth-child(3) {
            font-family: 'Monaco', 'Menlo', monospace;
            font-size: 0.9rem;
            color: #495057;
            font-weight: 500;
        }

        /* Loading State Enhancement */
        .loading-state {
            text-align: center;
            padding: 4rem 2rem;
            background: white;
            border-radius: 16px;
            box-shadow: 0 4px 20px rgba(0, 0, 0, 0.06);
        }

        .loading-state i {
            font-size: 3rem;
            color: #007bff;
            margin-bottom: 1rem;
        }

        .loading-state p {
            color: #6c757d;
            font-size: 1.1rem;
            margin: 0;
        }

        /* Responsive Design */
        @media (max-width: 1200px) {
            .stats-row {
                grid-template-columns: repeat(auto-fit, minmax(180px, 1fr));
            }
        }

        @media (max-width: 768px) {
            .reports-grid {
                padding: 0 0.5rem;
            }

            .stats-row {
                grid-template-columns: 1fr;
                gap: 0.75rem;
            }

            .stats-row .stat-card {
                padding: 1rem;
            }

            .stats-row .stat-icon {
                font-size: 1.5rem;
                margin-bottom: 0.5rem;
            }

            .stats-row .stat-content h3 {
                font-size: 1.5rem;
            }

            .stats-row .stat-content p {
                font-size: 0.9rem;
            }
        }

            .reports-list h3 {
                padding: 1rem 1.5rem;
                font-size: 1.1rem;
            }

            .reports-table thead th,
            .reports-table td {
                padding: 1rem;
            }

            .reports-table .actions {
                flex-direction: column;
                gap: 0.25rem;
            }

            .reports-table .btn-sm {
                width: 100%;
                padding: 0.4rem 0.8rem;
                font-size: 0.8rem;
            }

            /* Hide description on mobile */
            .report-description {
                display: none;
            }
        }

        @media (max-width: 576px) {
            .reports-table {
                font-size: 0.85rem;
            }

            .report-title {
                font-size: 1rem;
            }

            /* Stack table content vertically on very small screens */
            .reports-table thead {
                display: none;
            }

            .reports-table tbody tr {
                display: block;
                background: white;
                margin-bottom: 1rem;
                border-radius: 12px;
                box-shadow: 0 2px 10px rgba(0, 0, 0, 0.1);
                border: 1px solid #e1e5e9;
                overflow: hidden;
            }

            .reports-table tbody tr:hover {
                box-shadow: 0 4px 20px rgba(0, 0, 0, 0.15);
            }

            .reports-table td {
                display: block;
                padding: 0.75rem 1rem;
                border-bottom: 1px solid #f1f3f4;
                position: relative;
                padding-left: 40%;
            }

            .reports-table td:last-child {
                border-bottom: none;
                padding-left: 1rem;
            }

            .reports-table td::before {
                content: attr(data-label);
                position: absolute;
                left: 1rem;
                top: 0.75rem;
                font-weight: 600;
                color: #495057;
                text-transform: uppercase;
                font-size: 0.75rem;
                letter-spacing: 0.5px;
            }

            .reports-table .actions {
                flex-direction: row;
                justify-content: center;
            }
        }

        .report-content {
            padding: 20px;
        }
        
        .report-stats {
            display: grid;
            grid-template-columns: repeat(2, 1fr);
            gap: 15px;
            margin-bottom: 15px;
        }
        
        .report-stat {
            text-align: center;
        }
        
        .stat-number {
            font-size: 24px;
            font-weight: 700;
            color: var(--dark-blue);
            margin-bottom: 5px;
        }
        
        .stat-label {
            font-size: 13px;
            color: var(--text-muted);
        }
        
        .report-actions {
            display: flex;
            justify-content: space-between;
            margin-top: 15px;
        }
        
        /* Feed Items */
        .feed-items {
            list-style: none;
        }
        
        .feed-item {
            display: flex;
            gap: 16px;
            padding: 16px 0;
            border-bottom: 1px solid var(--medium-gray);
        }
        
        .feed-item:last-child {
            border-bottom: none;
        }
        
        .feed-icon {
            width: 48px;
            height: 48px;
            border-radius: 8px;
            background-color: var(--light-blue);
            display: flex;
            align-items: center;
            justify-content: center;
            color: var(--primary-blue);
            font-size: 20px;
            flex-shrink: 0;
        }
        
        .feed-details {
            flex: 1;
        }
        
        .feed-name {
            font-size: 16px;
            font-weight: 600;
            margin-bottom: 5px;
            color: var(--dark-blue);
        }
        
        .feed-description {
            color: var(--text-muted);
            font-size: 14px;
            margin-bottom: 8px;
        }
        
        .feed-meta {
            display: flex;
            justify-content: space-between;
            align-items: center;
            font-size: 13px;
        }
        
        .feed-stats {
            display: flex;
            gap: 15px;
        }
        
        .feed-badges {
            display: flex;
            gap: 8px;
        }
        
        /* Pagination */
        .pagination {
            display: flex;
            justify-content: center;
            align-items: center;
            gap: 5px;
            margin-top: 20px;
        }
        
        .page-item {
            width: 32px;
            height: 32px;
            border-radius: 6px;
            display: flex;
            align-items: center;
            justify-content: center;
            font-size: 14px;
            cursor: pointer;
            transition: all 0.3s;
        }
        
        .page-item:hover:not(.disabled) {
            background-color: var(--light-blue);
        }
        
        .page-item.active {
            background-color: var(--primary-blue);
            color: white;
        }

        .page-item.disabled {
            opacity: 0.5;
            cursor: not-allowed;
        }

        .tab {
            cursor: pointer;
        }
        
        /* Chart Containers */
        .chart-container {
            height: 300px;
            position: relative;
        }
        
        /* Tabs */
        .tabs {
            display: flex;
            border-bottom: 1px solid var(--medium-gray);
            margin-bottom: 20px;
        }
        
        .tab {
            padding: 12px 20px;
            font-size: 14px;
            font-weight: 600;
            color: var(--text-muted);
            cursor: pointer;
            border-bottom: 3px solid transparent;
            transition: all 0.3s;
        }
        
        .tab:hover {
            color: var(--primary-blue);
        }
        
        .tab.active {
            color: var(--primary-blue);
            border-bottom-color: var(--primary-blue);
        }
        
        .tab-content {
            display: none;
        }
        
        .tab-content.active {
            display: block;
        }
        
        /* Helper classes */
        .text-danger {
            color: var(--danger);
        }
        
        .text-success {
            color: var(--success);
        }
        
        .text-warning {
            color: var(--warning);
        }
        
        .text-muted {
            color: var(--text-muted);
        }
        
        .mt-4 {
            margin-top: 16px;
        }
        
        .mb-4 {
            margin-bottom: 16px;
        }
        
        /* Responsive Design */
        @media (max-width: 1200px) {
            .stats-grid {
                grid-template-columns: repeat(2, 1fr);
            }
            
            .report-grid {
                grid-template-columns: repeat(2, 1fr);
            }
        }
        
        @media (max-width: 992px) {
            .main-grid {
                grid-template-columns: 1fr;
            }

            /* Reset alignment rules for mobile since cards stack vertically */
            .main-grid > div:first-child > .card:nth-child(2)::before,
            .main-grid > div:last-child > .card:nth-child(2)::before {
                display: none;
            }

            .main-grid .card-header {
                min-height: auto;
            }
        }
        
        @media (max-width: 768px) {
            .nav-links a {
                padding: 16px 10px;
                font-size: 14px;
            }
            
            .search-bar input {
                width: 160px;
            }
            
            .search-bar input:focus {
                width: 200px;
            }
            
            .status-indicator {
                display: none;
            }
            
            .report-grid {
                grid-template-columns: 1fr;
            }
        }
        
        @media (max-width: 576px) {
            .header-container {
                flex-direction: column;
                gap: 15px;
            }
            
            .nav-actions {
                width: 100%;
                justify-content: center;
            }
            
            .stats-grid {
                grid-template-columns: 1fr;
            }
            
            .page-header {
                flex-direction: column;
                align-items: flex-start;
                gap: 15px;
            }
        }

        /* Modal Styles */
        .modal-overlay {
            position: fixed;
            top: 0;
            left: 0;
            right: 0;
            bottom: 0;
            background: rgba(0, 0, 0, 0.5);
            display: flex;
            justify-content: center;
            align-items: center;
            z-index: 1000;
        }

        .modal-content {
            background: white;
            border-radius: 8px;
            width: 90%;
            max-width: 600px;
            max-height: 90vh;
            overflow-y: auto;
            box-shadow: 0 10px 30px rgba(0, 0, 0, 0.2);
        }

        .modal-header {
            padding: 1.5rem;
            border-bottom: 1px solid var(--medium-gray);
            display: flex;
            justify-content: space-between;
            align-items: center;
        }

        .modal-header h2 {
            margin: 0;
            color: var(--text-dark);
            font-size: 1.25rem;
        }

        .modal-close {
            background: none;
            border: none;
            font-size: 1.2rem;
            cursor: pointer;
            color: var(--text-muted);
            padding: 0.5rem;
            border-radius: 4px;
            transition: background-color 0.2s;
        }

        .modal-close:hover {
            background-color: var(--medium-gray);
        }

        .modal-body {
            padding: 1.5rem;
        }

        .form-group {
            margin-bottom: 1rem;
        }

        .form-group label {
            display: block;
            margin-bottom: 0.5rem;
            color: var(--text-dark);
            font-weight: 500;
        }

        .form-group input,
        .form-group textarea,
        .form-group select {
            width: 100%;
            padding: 0.75rem;
            border: 2px solid var(--medium-gray);
            border-radius: 4px;
            font-size: 0.875rem;
            transition: border-color 0.2s;
        }

        .form-group input:focus,
        .form-group textarea:focus,
        .form-group select:focus {
            outline: none;
            border-color: var(--secondary-blue);
        }

        .form-row {
            display: grid;
            grid-template-columns: 1fr 1fr;
            gap: 1rem;
        }

        .checkbox-label {
            display: flex !important;
            align-items: center;
            gap: 0.5rem;
            cursor: pointer;
        }

        /* Profile Styles */
        .profile-content {
            max-width: 800px;
            margin: 0 auto;
        }

        .profile-card {
            background: white;
            border-radius: 12px;
            box-shadow: 0 4px 6px rgba(0, 0, 0, 0.1);
            overflow: hidden;
        }

        .profile-header {
            background: linear-gradient(135deg, #0056b3, #004494);
            color: white;
            padding: 2rem;
            display: flex;
            align-items: center;
            gap: 1.5rem;
        }

        .profile-avatar {
            width: 80px;
            height: 80px;
            border-radius: 50%;
            background: rgba(255, 255, 255, 0.2);
            display: flex;
            align-items: center;
            justify-content: center;
            font-size: 2rem;
        }

        .profile-info h3 {
            margin: 0 0 0.5rem 0;
            font-size: 1.5rem;
            font-weight: 600;
        }

        .profile-role {
            margin: 0;
            opacity: 0.9;
            font-size: 1rem;
            text-transform: uppercase;
            font-weight: 500;
            letter-spacing: 0.5px;
        }

        .profile-details {
            padding: 2rem;
        }

        .info-grid {
            display: grid;
            grid-template-columns: repeat(auto-fit, minmax(250px, 1fr));
            gap: 1.5rem;
        }

        .info-item {
            display: flex;
            flex-direction: column;
            gap: 0.5rem;
        }

        .info-item label {
            font-weight: 600;
            color: #666;
            font-size: 0.875rem;
            text-transform: uppercase;
            letter-spacing: 0.5px;
        }

        .info-item span {
            font-size: 1rem;
            color: #333;
            padding: 0.5rem 0;
            border-bottom: 1px solid #eee;
        }

        .role-badge {
            display: inline-block;
            padding: 0.5rem 1rem !important;
            border-radius: 20px;
            font-size: 0.875rem !important;
            font-weight: 600;
            text-transform: uppercase;
            letter-spacing: 0.5px;
            border: none !important;
        }

        .role-badge.bluevisionadmin {
            background: #d4edda;
            color: #155724;
        }

        .role-badge.admin {
            background: #fff3cd;
            color: #856404;
        }

        .role-badge.publisher {
            background: #cce5ff;
            color: #004085;
        }

        .role-badge.viewer {
            background: #f8f9fa;
            color: #495057;
        }

        .edit-form {
            display: flex;
            flex-direction: column;
            gap: 1.5rem;
        }

        .form-actions {
            display: flex;
            gap: 1rem;
            justify-content: flex-end;
            margin-top: 2rem;
            padding-top: 1rem;
            border-top: 1px solid #eee;
        }

        .checkbox-label input[type="checkbox"] {
            width: auto !important;
            margin: 0;
        }

        .modal-footer {
            display: flex;
            gap: 1rem;
            justify-content: flex-end;
            margin-top: 1.5rem;
        }

        /* Additional styles for Add IoC Modal */
        .form-grid {
            display: grid;
            grid-template-columns: 1fr 1fr;
            gap: 1rem;
            margin-bottom: 1rem;
        }

        .form-label {
            display: block;
            margin-bottom: 0.5rem;
            color: var(--text-dark);
            font-weight: 500;
            font-size: 0.875rem;
        }

        .form-control {
            width: 100%;
            padding: 0.75rem;
            border: 2px solid var(--medium-gray);
            border-radius: 6px;
            font-size: 0.875rem;
            background-color: white;
            color: #333;
            transition: all 0.2s;
            box-sizing: border-box;
        }

        .form-control:focus {
            outline: none;
            border-color: var(--primary-blue);
            box-shadow: 0 0 0 3px rgba(52, 144, 220, 0.1);
        }

        .form-control.error {
            border-color: #dc3545;
        }

        .form-control.error:focus {
            border-color: #dc3545;
            box-shadow: 0 0 0 3px rgba(220, 53, 69, 0.1);
        }

        .form-range {
            width: 100%;
            -webkit-appearance: none;
            appearance: none;
            height: 6px;
            border-radius: 3px;
            background: var(--medium-gray);
            outline: none;
            margin: 0.5rem 0;
        }

        .form-range::-webkit-slider-thumb {
            -webkit-appearance: none;
            appearance: none;
            width: 18px;
            height: 18px;
            border-radius: 50%;
            background: var(--primary-blue);
            cursor: pointer;
            transition: background 0.2s;
        }

        .form-range::-webkit-slider-thumb:hover {
            background: var(--secondary-blue);
        }

        .form-range::-moz-range-thumb {
            width: 18px;
            height: 18px;
            border-radius: 50%;
            background: var(--primary-blue);
            cursor: pointer;
            border: none;
        }

        .range-labels {
            display: flex;
            justify-content: space-between;
            font-size: 0.75rem;
            color: var(--text-muted);
            margin-top: 0.25rem;
        }

        .error-text {
            color: #dc3545;
            font-size: 0.75rem;
            margin-top: 0.25rem;
            display: block;
        }

        .modal-actions {
            display: flex;
            gap: 1rem;
            justify-content: flex-end;
            margin-top: 1.5rem;
            padding-top: 1rem;
            border-top: 1px solid var(--medium-gray);
        }

        .export-info {
            margin: 1.5rem 0;
        }

        .info-card {
            display: flex;
            gap: 1rem;
            padding: 1rem;
            background: #f8f9fa;
            border-radius: 6px;
            border-left: 4px solid var(--primary-blue);
        }

        .info-card i {
            color: var(--primary-blue);
            font-size: 1.25rem;
            margin-top: 0.25rem;
        }

        .info-card p {
            margin: 0.5rem 0;
            font-size: 0.875rem;
            color: var(--text-muted);
        }

        .info-card strong {
            color: var(--text-dark);
        }

        /* Export Modal Styles */
        .export-modal {
            width: 90%;
            max-width: 800px;
            max-height: 90vh;
            overflow-y: auto;
        }

        .format-options {
            display: grid;
            grid-template-columns: repeat(auto-fit, minmax(180px, 1fr));
            gap: 1rem;
            margin: 1rem 0;
        }

        .format-option {
            cursor: pointer;
            position: relative;
        }

        .format-option input[type="radio"] {
            position: absolute;
            opacity: 0;
            pointer-events: none;
        }

        .format-card {
            display: flex;
            flex-direction: column;
            align-items: center;
            gap: 0.5rem;
            padding: 1.5rem 1rem;
            border: 2px solid var(--light-gray);
            border-radius: 8px;
            background: white;
            transition: all 0.2s ease;
            text-align: center;
        }

        .format-option:hover .format-card {
            border-color: var(--primary-blue);
            box-shadow: 0 2px 8px rgba(52, 152, 219, 0.15);
        }

        .format-option input[type="radio"]:checked + .format-card {
            border-color: var(--primary-blue);
            background: #f8f9fa;
            box-shadow: 0 2px 8px rgba(52, 152, 219, 0.2);
        }

        .format-card i {
            font-size: 2rem;
            color: var(--text-muted);
            transition: color 0.2s ease;
        }

        .format-option:hover .format-card i,
        .format-option input[type="radio"]:checked + .format-card i {
            color: var(--primary-blue);
        }

        .format-card span {
            font-weight: 600;
            color: var(--text-dark);
            font-size: 1rem;
        }

        .format-card small {
            color: var(--text-muted);
            font-size: 0.75rem;
        }

        .form-section {
            margin: 2rem 0;
            padding: 1.5rem;
            background: #f8f9fa;
            border-radius: 8px;
            border-left: 4px solid var(--primary-blue);
        }

        .form-section h4 {
            margin: 0 0 1rem 0;
            color: var(--text-dark);
            font-size: 1.1rem;
            display: flex;
            align-items: center;
            gap: 0.5rem;
        }

        .form-section h4 i {
            color: var(--primary-blue);
        }

        .checkbox-group {
            display: flex;
            flex-direction: column;
            gap: 0.75rem;
        }

        .checkbox-label {
            display: flex;
            align-items: center;
            gap: 0.5rem;
            cursor: pointer;
            font-size: 0.875rem;
        }

        .checkbox-label input[type="checkbox"] {
            width: 16px;
            height: 16px;
            accent-color: var(--primary-blue);
        }

        .checkbox-label span {
            color: var(--text-dark);
        }

        .form-help {
            display: block;
            margin-top: 0.25rem;
            font-size: 0.75rem;
            color: var(--text-muted);
            font-style: italic;
        }

        .alert {
            padding: 1rem;
            border-radius: 6px;
            margin-bottom: 1rem;
            display: flex;
            align-items: center;
            gap: 0.5rem;
        }

        .alert-error {
            background: #ffeaea;
            border: 1px solid #ffb3b3;
            color: #d8000c;
        }

        .alert-error i {
            color: #d8000c;
        }

        @media (max-width: 768px) {
            .modal-content {
                width: 95%;
                margin: 1rem;
            }
            
            .form-row {
                grid-template-columns: 1fr;
            }

            .form-grid {
                grid-template-columns: 1fr;
            }

            .modal-actions {
                flex-direction: column;
            }
        }

        /* Feed Consumption Controls */
        .feed-consumption-controls {
            display: flex;
            align-items: flex-start;
            gap: 1rem;
            margin-right: 1rem;
        }

        .feed-selection-wrapper {
            display: flex;
            flex-direction: column;
            gap: 0.5rem;
            min-width: 280px;
        }

        .feed-selector {
            font-size: 0.875rem;
            padding: 0.5rem 0.75rem;
            border: 1px solid #ddd;
            border-radius: 6px;
            background: white;
            color: var(--text-dark);
            transition: border-color 0.2s ease;
        }

        .feed-selector:focus {
            outline: none;
            border-color: var(--primary-blue);
            box-shadow: 0 0 0 2px rgba(0, 86, 179, 0.1);
        }

        .feed-selector:disabled {
            background-color: #f5f5f5;
            cursor: not-allowed;
            opacity: 0.6;
        }

        .consumption-options {
            margin-top: 0.25rem;
        }

        .consumption-info {
            display: flex;
            align-items: center;
            gap: 0.5rem;
            color: var(--text-muted);
            font-size: 0.75rem;
            padding: 0.25rem 0.5rem;
            background: rgba(0, 86, 179, 0.05);
            border-radius: 4px;
            border: 1px solid rgba(0, 86, 179, 0.1);
        }

        .consumption-info i {
            color: var(--primary-blue);
            font-size: 0.7rem;
        }

        .consume-btn {
            align-self: flex-start;
            white-space: nowrap;
            padding: 0.5rem 1rem;
            min-height: 36px;
            display: flex;
            align-items: center;
            gap: 0.5rem;
        }

        .consume-btn:disabled {
            opacity: 0.5;
            cursor: not-allowed;
        }

        /* Feed Analysis Overview Styles */
        .feed-analysis-overview {
            display: flex;
            flex-direction: column;
            gap: 1.5rem;
        }

        .overview-cards {
            display: grid;
            grid-template-columns: 2fr 1fr;
            gap: 1.5rem;
        }

        .feed-comparison-grid {
            display: grid;
            grid-template-columns: repeat(auto-fit, minmax(250px, 1fr));
            gap: 1rem;
        }

        .feed-stat-card {
            padding: 1rem;
            border: 1px solid #ddd;
            border-radius: 8px;
            background: white;
            transition: box-shadow 0.2s ease;
        }

        .feed-stat-card:hover {
            box-shadow: 0 2px 8px rgba(0, 0, 0, 0.1);
        }

        .feed-name {
            font-weight: 600;
            color: var(--text-dark);
            margin-bottom: 0.75rem;
            font-size: 0.95rem;
        }

        .feed-stats {
            display: flex;
            justify-content: space-between;
            margin-bottom: 0.75rem;
        }

        .feed-stats .stat-item {
            text-align: center;
        }

        .feed-stats .stat-value {
            display: block;
            font-size: 1.25rem;
            font-weight: 700;
            color: var(--primary-blue);
        }

        .feed-stats .stat-label {
            display: block;
            font-size: 0.75rem;
            color: var(--text-muted);
            margin-top: 0.25rem;
        }

        .feed-type {
            padding: 0.25rem 0.5rem;
            border-radius: 12px;
            font-size: 0.7rem;
            font-weight: 500;
            text-transform: uppercase;
            letter-spacing: 0.5px;
        }

        .feed-type.external {
            background: rgba(255, 193, 7, 0.1);
            color: #ff8800;
            border: 1px solid rgba(255, 193, 7, 0.3);
        }

        .feed-type.internal {
            background: rgba(40, 167, 69, 0.1);
            color: #28a745;
            border: 1px solid rgba(40, 167, 69, 0.3);
        }

        /* Technique Frequency List */
        .technique-frequency-list {
            display: flex;
            flex-direction: column;
            gap: 0.75rem;
        }

        .frequency-item {
            display: flex;
            align-items: center;
            gap: 1rem;
            padding: 0.75rem;
            border: 1px solid #eee;
            border-radius: 6px;
            background: #fafafa;
        }

        .technique-rank {
            font-weight: 700;
            color: var(--primary-blue);
            min-width: 30px;
            text-align: center;
        }

        .technique-details {
            flex: 1;
        }

        .technique-id {
            font-weight: 600;
            color: var(--text-dark);
            margin-bottom: 0.25rem;
        }

        .technique-stats {
            font-size: 0.75rem;
            color: var(--text-muted);
        }

        .frequency-bar {
            flex: 0 0 100px;
            height: 8px;
            background: #eee;
            border-radius: 4px;
            overflow: hidden;
        }

        .frequency-fill {
            height: 100%;
            background: linear-gradient(90deg, var(--primary-blue), #4CAF50);
            transition: width 0.3s ease;
        }

        /* Seasonal Analysis */
        .seasonal-analysis {
            display: flex;
            flex-direction: column;
            gap: 1rem;
        }

        .seasonal-stats {
            display: grid;
            grid-template-columns: repeat(auto-fit, minmax(120px, 1fr));
            gap: 1rem;
        }

        .seasonal-stats .stat-card {
            text-align: center;
            padding: 1rem;
            background: #f8f9fa;
            border-radius: 8px;
            border: 1px solid #ddd;
        }

        .seasonal-stats .stat-card .stat-value {
            font-size: 1.1rem;
            font-weight: 700;
            color: var(--primary-blue);
        }

        .seasonal-stats .stat-card .stat-label {
            font-size: 0.75rem;
            color: var(--text-muted);
            margin-top: 0.5rem;
        }

        .seasonal-interpretation {
            padding: 1rem;
            background: rgba(0, 86, 179, 0.05);
            border-left: 4px solid var(--primary-blue);
            border-radius: 0 8px 8px 0;
        }

        .seasonal-interpretation p {
            margin: 0;
            color: var(--text-dark);
            font-size: 0.875rem;
            line-height: 1.5;
        }

        /* Intelligence Status Badges */
        .status-badge {
            padding: 0.25rem 0.5rem;
            border-radius: 12px;
            font-size: 0.7rem;
            font-weight: 500;
            display: inline-flex;
            align-items: center;
            gap: 0.25rem;
        }

        .status-badge.anonymized {
            background: rgba(255, 193, 7, 0.1);
            color: #ff8800;
            border: 1px solid rgba(255, 193, 7, 0.3);
        }

        .status-badge.raw {
            background: rgba(40, 167, 69, 0.1);
            color: #28a745;
            border: 1px solid rgba(40, 167, 69, 0.3);
        }

        .technique-badge, .tactic-badge {
            padding: 0.25rem 0.5rem;
            border-radius: 4px;
            font-size: 0.75rem;
            font-weight: 500;
            background: rgba(0, 86, 179, 0.1);
            color: var(--primary-blue);
            border: 1px solid rgba(0, 86, 179, 0.2);
        }

        /* Intelligence Summary */
        .intelligence-summary {
            padding: 1rem;
            background: #f8f9fa;
            border-bottom: 1px solid #dee2e6;
        }

        .summary-stats {
            display: flex;
            gap: 2rem;
            align-items: center;
            flex-wrap: wrap;
        }

        .intelligence-summary .summary-stats .stat-item {
            display: flex;
            align-items: center;
            gap: 0.5rem;
            font-size: 0.875rem;
            color: var(--text-dark);
        }

        .intelligence-summary .summary-stats .stat-item i {
            color: var(--primary-blue);
        }

        /* TTP Name Cell */
        .ttp-name-cell .ttp-title {
            font-weight: 500;
            color: var(--text-dark);
            margin-bottom: 0.25rem;
        }

        .ttp-name-cell .ttp-subtechnique {
            font-size: 0.75rem;
            color: var(--text-muted);
            font-style: italic;
        }

        /* Feed Source Cell */
        .feed-source-cell {
            display: flex;
            flex-direction: column;
            gap: 0.25rem;
        }

        .feed-source-cell .feed-name {
            font-weight: 500;
            color: var(--text-dark);
            margin-bottom: 0;
        }

        /* Trends Analysis */
        .trends-analysis {
            display: flex;
            flex-direction: column;
            gap: 1.5rem;
        }

        .trends-content {
            display: flex;
            flex-direction: column;
            gap: 2rem;
        }

        .trend-charts-grid {
            display: grid;
            grid-template-columns: 2fr 1fr;
            gap: 2rem;
        }

        .chart-container h3, .tactic-distribution h3 {
            margin: 0 0 1rem 0;
            color: var(--text-dark);
            font-size: 1.1rem;
        }

        .tactic-bars {
            display: flex;
            flex-direction: column;
            gap: 0.75rem;
        }

        .tactic-bar-item {
            display: flex;
            align-items: center;
            gap: 1rem;
        }

        .tactic-label {
            min-width: 120px;
            font-size: 0.75rem;
            font-weight: 500;
            color: var(--text-dark);
            text-transform: capitalize;
        }

        .bar-container {
            flex: 1;
            height: 20px;
            background: #eee;
            border-radius: 10px;
            overflow: hidden;
        }

        .bar-fill {
            height: 100%;
            background: linear-gradient(90deg, var(--primary-blue), #4CAF50);
            transition: width 0.3s ease;
        }

        .bar-value {
            min-width: 30px;
            text-align: right;
            font-size: 0.75rem;
            font-weight: 600;
            color: var(--text-dark);
        }

        /* Trend Insights */
        .trend-insights h3 {
            margin: 0 0 1rem 0;
            color: var(--text-dark);
            font-size: 1.1rem;
        }

        .insights-grid {
            display: grid;
            grid-template-columns: repeat(auto-fit, minmax(250px, 1fr));
            gap: 1rem;
        }

        .insight-card {
            display: flex;
            align-items: flex-start;
            gap: 1rem;
            padding: 1rem;
            background: white;
            border: 1px solid #ddd;
            border-radius: 8px;
            transition: box-shadow 0.2s ease;
        }

        .insight-card:hover {
            box-shadow: 0 2px 8px rgba(0, 0, 0, 0.1);
        }

        .insight-card i {
            color: var(--primary-blue);
            font-size: 1.5rem;
            margin-top: 0.25rem;
        }

        .insight-card h4 {
            margin: 0 0 0.5rem 0;
            color: var(--text-dark);
            font-size: 0.95rem;
        }

        .insight-card p {
            margin: 0;
            color: var(--text-muted);
            font-size: 0.825rem;
            line-height: 1.4;
        }

        /* Alert improvements */
        .alert {
            padding: 1rem;
            border-radius: 8px;
            margin-bottom: 1rem;
            display: flex;
            align-items: center;
            gap: 0.75rem;
            font-size: 0.875rem;
            line-height: 1.4;
        }

        .alert.alert-success {
            background: rgba(40, 167, 69, 0.1);
            color: #155724;
            border: 1px solid rgba(40, 167, 69, 0.2);
        }

        .alert.alert-error {
            background: rgba(220, 53, 69, 0.1);
            color: #721c24;
            border: 1px solid rgba(220, 53, 69, 0.2);
        }

        .alert i {
            font-size: 1rem;
            flex-shrink: 0;
        }

        @media (max-width: 768px) {
            .feed-consumption-controls {
                flex-direction: column;
                gap: 1rem;
            }

            .feed-selection-wrapper {
                min-width: auto;
            }

            .overview-cards {
                grid-template-columns: 1fr;
            }

            .trend-charts-grid {
                grid-template-columns: 1fr;
            }

            .summary-stats {
                gap: 1rem;
            }
        }

      `}
    </style>
  );
}

// Notifications Component
function Notifications({ active }) {
  const [notifications, setNotifications] = useState([]);
  const [loading, setLoading] = useState(true);
  const [error, setError] = useState(null);

  useEffect(() => {
    if (active) {
      // Simulated notifications data
      setTimeout(() => {
        setNotifications([
          {
            id: '1',
            type: 'threat_alert',
            title: 'New High-Priority Threat Detected',
            message: 'A new malware strain has been identified in your organization\'s threat feed.',
            severity: 'high',
            read: false,
            created_at: new Date(Date.now() - 30 * 60 * 1000).toISOString(),
          },
          {
            id: '2',
            type: 'trust_request',
            title: 'Trust Relationship Request',
            message: 'Organization "CyberSecure Inc." has requested a bilateral trust relationship.',
            severity: 'medium',
            read: false,
            created_at: new Date(Date.now() - 2 * 60 * 60 * 1000).toISOString(),
          },
          {
            id: '3',
            type: 'feed_update',
            title: 'Threat Feed Updated',
            message: 'Your subscribed threat feed "MITRE ATT&CK" has been updated with 15 new indicators.',
            severity: 'low',
            read: true,
            created_at: new Date(Date.now() - 4 * 60 * 60 * 1000).toISOString(),
          }
        ]);
        setLoading(false);
      }, 500);
    }
  }, [active]);

  const markAsRead = (notificationId) => {
    setNotifications(prev =>
      prev.map(n => n.id === notificationId ? { ...n, read: true } : n)
    );
  };

  const deleteNotification = (notificationId) => {
    setNotifications(prev => prev.filter(n => n.id !== notificationId));
  };

  if (!active) return null;

  return (
    <section id="notifications" className={`page-section ${active ? 'active' : ''}`}>
      <div className="page-header">
        <div>
          <h1 className="page-title">Notifications</h1>
          <p className="page-subtitle">Stay updated with system alerts and activities</p>
        </div>
        <div className="action-buttons">
          <button className="btn btn-outline">
            <i className="fas fa-check-double"></i> Mark All Read
          </button>
        </div>
      </div>

      {loading ? (
        <div className="loading-state">
          <i className="fas fa-spinner fa-spin"></i>
          <p>Loading notifications...</p>
        </div>
      ) : (
        <div className="notifications-list">
          {notifications.length === 0 ? (
            <div className="empty-state">
              <i className="fas fa-bell-slash" style={{fontSize: '48px', color: '#dee2e6'}}></i>
              <h3>No notifications</h3>
              <p>You're all caught up! No notifications to show.</p>
            </div>
          ) : (
            notifications.map(notification => (
              <div key={notification.id} className={`notification-item ${!notification.read ? 'unread' : ''}`}>
                <div className="notification-content">
                  <div className="notification-header">
                    <div className="notification-icon">
                      <i className={
                        notification.type === 'threat_alert' ? 'fas fa-exclamation-triangle' :
                        notification.type === 'trust_request' ? 'fas fa-handshake' :
                        'fas fa-rss'
                      } style={{
                        color: notification.severity === 'high' ? '#dc3545' :
                               notification.severity === 'medium' ? '#ffc107' : '#28a745'
                      }}></i>
                    </div>
                    <div className="notification-meta">
                      <h4>{notification.title}</h4>
                      <div className="meta-info">
                        <span>{new Date(notification.created_at).toLocaleString()}</span>
                        {!notification.read && <span className="unread-dot"></span>}
                      </div>
                    </div>
                  </div>
                  <p className="notification-message">{notification.message}</p>
                </div>
                <div className="notification-actions">
                  {!notification.read && (
                    <button
                      onClick={() => markAsRead(notification.id)}
                      className="btn btn-sm btn-outline"
                    >
                      <i className="fas fa-check"></i>
                    </button>
                  )}
                  <button
                    onClick={() => deleteNotification(notification.id)}
                    className="btn btn-sm btn-danger"
                  >
                    <i className="fas fa-trash"></i>
                  </button>
                </div>
              </div>
            ))
          )}
        </div>
      )}
    </section>
  );
}


// Entry point
function CRISPApp(props) {
  return (
    <>
      <CSSStyles />
      <App {...props} />
    </>
  );
}

export default CRISPApp;<|MERGE_RESOLUTION|>--- conflicted
+++ resolved
@@ -394,14 +394,8 @@
           {/* User Profile */}
           <UserProfile active={activePage === 'profile'} />
           
-<<<<<<< HEAD
-          {/* Settings Components */}
-          <Settings active={activePage === 'account-settings'} />
-          <AdminSettings active={activePage === 'admin-settings'} />
-=======
           {/* Account Settings */}
           <AccountSettings active={activePage === 'account-settings'} />
->>>>>>> d272940d
           
           {/* Management Components */}
           <UserManagement active={activePage === 'user-management'} />
