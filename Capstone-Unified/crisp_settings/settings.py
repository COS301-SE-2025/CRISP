"""
Django settings for CRISP Unified Platform.
Integrates Publication Consumption Anonymization + Trust Users Management.
"""

import os
from pathlib import Path
from datetime import timedelta

try:
    from dotenv import load_dotenv
except ImportError:
    load_dotenv = None

# Build paths inside the project like this: BASE_DIR / 'subdir'.
BASE_DIR = Path(__file__).resolve().parent.parent

# Load environment variables from .env file
if load_dotenv:
    load_dotenv(BASE_DIR / '.env')

# SECURITY WARNING: keep the secret key used in production secret!
SECRET_KEY = os.getenv('DJANGO_SECRET_KEY', 'django-insecure-change-this-in-production')

# SECURITY WARNING: don't run with debug turned on in production!
DEBUG = os.getenv('DEBUG', 'True').lower() == 'true'

ALLOWED_HOSTS = os.getenv('ALLOWED_HOSTS', 'localhost,127.0.0.1').split(',')

# Application definition
INSTALLED_APPS = [
    'django.contrib.admin',
    'django.contrib.auth',
    'django.contrib.contenttypes',
    'django.contrib.sessions',
    'django.contrib.messages',
    'django.contrib.staticfiles',
    'rest_framework',
    'rest_framework_simplejwt',
    'corsheaders',
    'celery',
    
    # Publication System (core)
    'core',
    
<<<<<<< HEAD
    # Trust Users System - Use AppConfig classes to get custom labels
    'core_ut.user_management.apps_ut.UserManagementConfig',
    'core_ut.trust.apps_ut.TrustConfig', 
    'core_ut.alerts.apps_ut.AlertsConfig',
=======
    # Trust system integration
    'core_ut.trust',
    'core_ut.user_management',
    'core_ut.alerts',
>>>>>>> 28e4c3bb
]



MIDDLEWARE = [
    'django.middleware.security.SecurityMiddleware',
    'corsheaders.middleware.CorsMiddleware',
    'django.contrib.sessions.middleware.SessionMiddleware',
    'django.middleware.common.CommonMiddleware',
    'django.middleware.csrf.CsrfViewMiddleware',
    'django.contrib.auth.middleware.AuthenticationMiddleware',
    
    # Unified authentication middleware (CRITICAL: Must be after AuthenticationMiddleware)
    'core.middleware.unified_auth_middleware.UnifiedAuthenticationMiddleware',
    
    'django.contrib.messages.middleware.MessageMiddleware',
    'django.middleware.clickjacking.XFrameOptionsMiddleware',
    
<<<<<<< HEAD
    # Custom CRISP middleware (from Trust Users)
    # 'core_ut.middleware.audit_middleware.AuditMiddleware',  # Enable after testing
=======
    # Trust system audit middleware
    'core_ut.middleware.audit_middleware.AuditMiddleware',
>>>>>>> 28e4c3bb
]

ROOT_URLCONF = 'crisp_settings.urls'

<<<<<<< HEAD
# Custom User Model (from Trust Users System)
AUTH_USER_MODEL = 'ut_user_management.CustomUser'
=======
# Custom user model from Trust system
AUTH_USER_MODEL = 'user_management.CustomUser'
>>>>>>> 28e4c3bb

TEMPLATES = [
    {
        'BACKEND': 'django.template.backends.django.DjangoTemplates',
        'DIRS': [BASE_DIR / 'templates'],
        'APP_DIRS': True,
        'OPTIONS': {
            'context_processors': [
                'django.template.context_processors.debug',
                'django.template.context_processors.request',
                'django.contrib.auth.context_processors.auth',
                'django.contrib.messages.context_processors.messages',
            ],
        },
    },
]

WSGI_APPLICATION = 'crisp_settings.wsgi.application'

# Database
DATABASES = {
    'default': {
        'ENGINE': 'django.db.backends.postgresql',
        'NAME': os.getenv('DB_NAME', 'crisp_unified'),
        'USER': os.getenv('DB_USER', 'crisp_user'),
        'PASSWORD': os.getenv('DB_PASSWORD', 'your_password'),
        'HOST': os.getenv('DB_HOST', 'localhost'),
        'PORT': os.getenv('DB_PORT', '5432'),
        'OPTIONS': {
            'connect_timeout': 60,
        },
        'CONN_MAX_AGE': 60,
    }
}

# Password validation
AUTH_PASSWORD_VALIDATORS = [
    {
        'NAME': 'django.contrib.auth.password_validation.UserAttributeSimilarityValidator',
    },
    {
        'NAME': 'django.contrib.auth.password_validation.MinimumLengthValidator',
    },
    {
        'NAME': 'django.contrib.auth.password_validation.CommonPasswordValidator',
    },
    {
        'NAME': 'django.contrib.auth.password_validation.NumericPasswordValidator',
    },
]

# Internationalization
LANGUAGE_CODE = 'en-us'
TIME_ZONE = 'UTC'
USE_I18N = True
USE_TZ = True

# Static files (CSS, JavaScript, Images)
STATIC_URL = '/static/'
STATIC_ROOT = BASE_DIR / 'staticfiles'

# Media files
MEDIA_URL = '/media/'
MEDIA_ROOT = BASE_DIR / 'media'

# Default primary key field type
DEFAULT_AUTO_FIELD = 'django.db.models.BigAutoField'

# =============================================================================
# REST FRAMEWORK & AUTHENTICATION CONFIGURATION
# =============================================================================

REST_FRAMEWORK = {
    'DEFAULT_AUTHENTICATION_CLASSES': [
        'rest_framework_simplejwt.authentication.JWTAuthentication',
        'rest_framework.authentication.SessionAuthentication',
    ],
    'DEFAULT_PERMISSION_CLASSES': [
        'rest_framework.permissions.IsAuthenticated',
    ],
    'DEFAULT_PARSER_CLASSES': [
        'rest_framework.parsers.JSONParser',
    ],
    'DEFAULT_RENDERER_CLASSES': [
        'rest_framework.renderers.JSONRenderer',
    ],
    'JSON_ENCODER': 'django.core.serializers.json.DjangoJSONEncoder',
    'DEFAULT_PAGINATION_CLASS': 'rest_framework.pagination.PageNumberPagination',
    'PAGE_SIZE': 20,
}

<<<<<<< HEAD
# JWT Configuration (from Trust Users System)
=======
# Note: UUID JWT fix will be applied in the auth service

# JWT Configuration
>>>>>>> 28e4c3bb
SIMPLE_JWT = {
    'ACCESS_TOKEN_LIFETIME': timedelta(minutes=int(os.getenv('JWT_ACCESS_TOKEN_LIFETIME_MINUTES', '60'))),
    'REFRESH_TOKEN_LIFETIME': timedelta(days=int(os.getenv('JWT_REFRESH_TOKEN_LIFETIME_DAYS', '7'))),
    'ROTATE_REFRESH_TOKENS': True,
    'BLACKLIST_AFTER_ROTATION': True,
    'UPDATE_LAST_LOGIN': False,
    
    'ALGORITHM': 'HS256',
    'SIGNING_KEY': SECRET_KEY,
    'VERIFYING_KEY': None,
    'AUDIENCE': None,
    'ISSUER': None,
    
    'AUTH_HEADER_TYPES': ('Bearer',),
    'AUTH_HEADER_NAME': 'HTTP_AUTHORIZATION',
    'USER_ID_FIELD': 'id',
    'USER_ID_CLAIM': 'user_id',
<<<<<<< HEAD
    'USER_AUTHENTICATION_RULE': 'rest_framework_simplejwt.authentication.default_user_authentication_rule',
    
    'AUTH_TOKEN_CLASSES': ('rest_framework_simplejwt.tokens.AccessToken',),
    'TOKEN_TYPE_CLAIM': 'token_type',
    
    'JTI_CLAIM': 'jti',
    
    'SLIDING_TOKEN_REFRESH_EXP_CLAIM': 'refresh_exp',
    'SLIDING_TOKEN_LIFETIME': timedelta(minutes=5),
    'SLIDING_TOKEN_REFRESH_LIFETIME': timedelta(days=1),
=======
    
    # Custom token class to handle UUID serialization
    'TOKEN_CLASS': 'core.middleware.jwt_serializers.UUIDSafeRefreshToken',
    
    # Use custom serializer to handle UUID fields
    'TOKEN_OBTAIN_SERIALIZER': 'core.middleware.jwt_serializers.UnifiedTokenObtainPairSerializer',
    'TOKEN_REFRESH_SERIALIZER': 'rest_framework_simplejwt.serializers.TokenRefreshSerializer',
    
    # JSON encoder for UUID handling - use a more explicit UUID-safe encoder
    'JSON_ENCODER': 'core.middleware.jwt_serializers.UUIDEncoder',
>>>>>>> 28e4c3bb
}

# =============================================================================
# EMAIL CONFIGURATION (from Trust Users System)
# =============================================================================

EMAIL_BACKEND = 'django.core.mail.backends.smtp.EmailBackend'
EMAIL_HOST = os.getenv('EMAIL_HOST', 'smtp.gmail.com')
EMAIL_PORT = int(os.getenv('EMAIL_PORT', '587'))
EMAIL_USE_TLS = os.getenv('EMAIL_USE_TLS', 'True').lower() == 'true'
EMAIL_HOST_USER = os.getenv('EMAIL_HOST_USER', '')
EMAIL_HOST_PASSWORD = os.getenv('EMAIL_HOST_PASSWORD', '')
DEFAULT_FROM_EMAIL = os.getenv('CRISP_SENDER_EMAIL', EMAIL_HOST_USER)

# CRISP-specific email settings
CRISP_SENDER_NAME = os.getenv('CRISP_SENDER_NAME', 'CRISP Threat Intelligence')
CRISP_SENDER_EMAIL = os.getenv('CRISP_SENDER_EMAIL', EMAIL_HOST_USER)

# =============================================================================
# CORS CONFIGURATION
# =============================================================================

CORS_ALLOWED_ORIGINS = os.getenv('CORS_ALLOWED_ORIGINS', 
    'http://localhost:5173,http://127.0.0.1:5173,http://localhost:5174,http://127.0.0.1:5174'
).split(',')

CORS_ALLOW_CREDENTIALS = True
CORS_ALLOW_ALL_ORIGINS = DEBUG  # Only in debug mode

CORS_ALLOW_HEADERS = [
    'accept',
    'accept-encoding', 
    'authorization',
    'content-type',
    'dnt',
    'origin',
    'user-agent',
    'x-csrftoken',
    'x-requested-with',
]

CORS_ALLOWED_ORIGINS = [
    "http://localhost:5173",
    "http://localhost:5174", 
    "http://127.0.0.1:5173",
    "http://127.0.0.1:5174",
]


# =============================================================================
# CELERY CONFIGURATION (for Publication System background tasks)
# =============================================================================

CELERY_BROKER_URL = os.getenv('REDIS_URL', 'redis://localhost:6379/0')
CELERY_RESULT_BACKEND = os.getenv('REDIS_URL', 'redis://localhost:6379/0')
CELERY_ACCEPT_CONTENT = ['json']
CELERY_TASK_SERIALIZER = 'json'
CELERY_RESULT_SERIALIZER = 'json'
CELERY_TIMEZONE = TIME_ZONE

# =============================================================================
# TAXII CONFIGURATION (for Publication System)
# =============================================================================

TAXII_SETTINGS = {
    'DISCOVERY_TITLE': os.getenv('TAXII_SERVER_TITLE', 'CRISP Threat Intelligence Platform'),
    'DISCOVERY_DESCRIPTION': os.getenv('TAXII_SERVER_DESCRIPTION', 'Educational threat intelligence sharing platform'),
    'DISCOVERY_CONTACT': os.getenv('TAXII_CONTACT_EMAIL', 'admin@example.com'),
    'MEDIA_TYPE_TAXII': 'application/taxii+json;version=2.1',
    'MEDIA_TYPE_STIX': 'application/stix+json;version=2.1',
    'MAX_CONTENT_LENGTH': 104857600,  # 100MB
}

# =============================================================================
# EXTERNAL API CONFIGURATION (for Publication System)
# =============================================================================

# AlienVault OTX API
OTX_API_KEY = os.getenv('OTX_API_KEY', '')

# =============================================================================
# LOGGING CONFIGURATION
# =============================================================================

LOGGING = {
    'version': 1,
    'disable_existing_loggers': False,
    'formatters': {
        'verbose': {
            'format': '{levelname} {asctime} {module} {process:d} {thread:d} {message}',
            'style': '{',
        },
        'simple': {
            'format': '{levelname} {message}',
            'style': '{',
        },
    },
    'handlers': {
        'console': {
            'class': 'logging.StreamHandler',
            'formatter': 'simple',
        },
        'file': {
            'class': 'logging.FileHandler',
            'filename': BASE_DIR / 'logs' / 'crisp_unified.log',
            'formatter': 'verbose',
        },
    },
    'root': {
        'handlers': ['console'],
        'level': 'INFO',
    },
    'loggers': {
        'core': {
            'handlers': ['console', 'file'],
            'level': 'INFO',
            'propagate': False,
        },
        'core_ut': {
            'handlers': ['console', 'file'], 
            'level': 'INFO',
            'propagate': False,
        },
        'django': {
            'handlers': ['console'],
            'level': 'INFO',
            'propagate': False,
        },
    },
}

# =============================================================================
# SECURITY SETTINGS
# =============================================================================

if not DEBUG:
    SECURE_BROWSER_XSS_FILTER = True
    SECURE_CONTENT_TYPE_NOSNIFF = True
    SECURE_HSTS_INCLUDE_SUBDOMAINS = True
    SECURE_HSTS_SECONDS = 31536000
    SECURE_REDIRECT_EXEMPT = []
    SECURE_SSL_REDIRECT = True
    SESSION_COOKIE_SECURE = True
    CSRF_COOKIE_SECURE = True

# =============================================================================
# CACHE CONFIGURATION (Optional Redis caching)
# =============================================================================

if os.getenv('REDIS_URL'):
    CACHES = {
        'default': {
            'BACKEND': 'django.core.cache.backends.redis.RedisCache',
            'LOCATION': os.getenv('REDIS_URL'),
        }
    }
else:
    CACHES = {
        'default': {
            'BACKEND': 'django.core.cache.backends.locmem.LocMemCache',
        }
    }

# =============================================================================
# TEST CONFIGURATION
# =============================================================================

if 'test' in os.sys.argv:
    DATABASES['default'] = {
        'ENGINE': 'django.db.backends.sqlite3',
        'NAME': ':memory:',
    }
    
    # Speed up tests
    PASSWORD_HASHERS = [
        'django.contrib.auth.hashers.MD5PasswordHasher',
    ]
    
    # Disable migrations for faster testing
    class DisableMigrations:
        def __contains__(self, item):
            return True
        def __getitem__(self, item):
            return None
    
    MIGRATION_MODULES = DisableMigrations()

# Create logs directory if it doesn't exist
(BASE_DIR / 'logs').mkdir(exist_ok=True)



# FORCE ADMIN REGISTRATION - Import admin modules after Django setup
def force_admin_imports():
    """Force import admin modules after Django is ready"""
    try:
        import core_ut.trust.admin_ut
        print("✅ Trust admin imported from settings")
    except Exception as e:
        print(f"❌ Trust admin error: {e}")
    
    try:
        import core_ut.user_management.admin_ut
        print("✅ User Management admin imported from settings")
    except Exception as e:
        print(f"❌ User Management admin error: {e}")

# Import admin modules when settings are loaded
import django
if django.VERSION >= (3, 2):
    # Import after Django setup
    import atexit
    atexit.register(force_admin_imports)

from datetime import timedelta
if 'rest_framework_simplejwt' not in INSTALLED_APPS:
    INSTALLED_APPS = INSTALLED_APPS + [
        'rest_framework_simplejwt',
    ]

# Configure Django REST Framework with JWT Authentication
REST_FRAMEWORK = {
    'DEFAULT_AUTHENTICATION_CLASSES': [
        'rest_framework_simplejwt.authentication.JWTAuthentication',
        'rest_framework.authentication.SessionAuthentication',
    ],
    'DEFAULT_PERMISSION_CLASSES': [
        'rest_framework.permissions.IsAuthenticated',
    ],
    'DEFAULT_RENDERER_CLASSES': [
        'rest_framework.renderers.JSONRenderer',
        'rest_framework.renderers.BrowsableAPIRenderer',
    ],
}

# JWT Settings
SIMPLE_JWT = {
    'ACCESS_TOKEN_LIFETIME': timedelta(minutes=60),
    'REFRESH_TOKEN_LIFETIME': timedelta(days=7),
    'ROTATE_REFRESH_TOKENS': True,
    'ALGORITHM': 'HS256',
    'SIGNING_KEY': SECRET_KEY,
    'AUTH_HEADER_TYPES': ('Bearer',),
    'AUTH_HEADER_NAME': 'HTTP_AUTHORIZATION',
    'USER_ID_FIELD': 'id',
    'USER_ID_CLAIM': 'user_id',
}<|MERGE_RESOLUTION|>--- conflicted
+++ resolved
@@ -43,17 +43,15 @@
     # Publication System (core)
     'core',
     
-<<<<<<< HEAD
     # Trust Users System - Use AppConfig classes to get custom labels
     'core_ut.user_management.apps_ut.UserManagementConfig',
     'core_ut.trust.apps_ut.TrustConfig', 
     'core_ut.alerts.apps_ut.AlertsConfig',
-=======
+    
     # Trust system integration
     'core_ut.trust',
     'core_ut.user_management',
     'core_ut.alerts',
->>>>>>> 28e4c3bb
 ]
 
 
@@ -72,24 +70,20 @@
     'django.contrib.messages.middleware.MessageMiddleware',
     'django.middleware.clickjacking.XFrameOptionsMiddleware',
     
-<<<<<<< HEAD
     # Custom CRISP middleware (from Trust Users)
     # 'core_ut.middleware.audit_middleware.AuditMiddleware',  # Enable after testing
-=======
+    
     # Trust system audit middleware
     'core_ut.middleware.audit_middleware.AuditMiddleware',
->>>>>>> 28e4c3bb
 ]
 
 ROOT_URLCONF = 'crisp_settings.urls'
 
-<<<<<<< HEAD
 # Custom User Model (from Trust Users System)
 AUTH_USER_MODEL = 'ut_user_management.CustomUser'
-=======
+
 # Custom user model from Trust system
 AUTH_USER_MODEL = 'user_management.CustomUser'
->>>>>>> 28e4c3bb
 
 TEMPLATES = [
     {
@@ -181,13 +175,9 @@
     'PAGE_SIZE': 20,
 }
 
-<<<<<<< HEAD
+# Note: UUID JWT fix will be applied in the auth service
+
 # JWT Configuration (from Trust Users System)
-=======
-# Note: UUID JWT fix will be applied in the auth service
-
-# JWT Configuration
->>>>>>> 28e4c3bb
 SIMPLE_JWT = {
     'ACCESS_TOKEN_LIFETIME': timedelta(minutes=int(os.getenv('JWT_ACCESS_TOKEN_LIFETIME_MINUTES', '60'))),
     'REFRESH_TOKEN_LIFETIME': timedelta(days=int(os.getenv('JWT_REFRESH_TOKEN_LIFETIME_DAYS', '7'))),
@@ -205,7 +195,6 @@
     'AUTH_HEADER_NAME': 'HTTP_AUTHORIZATION',
     'USER_ID_FIELD': 'id',
     'USER_ID_CLAIM': 'user_id',
-<<<<<<< HEAD
     'USER_AUTHENTICATION_RULE': 'rest_framework_simplejwt.authentication.default_user_authentication_rule',
     
     'AUTH_TOKEN_CLASSES': ('rest_framework_simplejwt.tokens.AccessToken',),
@@ -216,7 +205,6 @@
     'SLIDING_TOKEN_REFRESH_EXP_CLAIM': 'refresh_exp',
     'SLIDING_TOKEN_LIFETIME': timedelta(minutes=5),
     'SLIDING_TOKEN_REFRESH_LIFETIME': timedelta(days=1),
-=======
     
     # Custom token class to handle UUID serialization
     'TOKEN_CLASS': 'core.middleware.jwt_serializers.UUIDSafeRefreshToken',
@@ -227,7 +215,6 @@
     
     # JSON encoder for UUID handling - use a more explicit UUID-safe encoder
     'JSON_ENCODER': 'core.middleware.jwt_serializers.UUIDEncoder',
->>>>>>> 28e4c3bb
 }
 
 # =============================================================================
@@ -298,180 +285,15 @@
     'DISCOVERY_CONTACT': os.getenv('TAXII_CONTACT_EMAIL', 'admin@example.com'),
     'MEDIA_TYPE_TAXII': 'application/taxii+json;version=2.1',
     'MEDIA_TYPE_STIX': 'application/stix+json;version=2.1',
-    'MAX_CONTENT_LENGTH': 104857600,  # 100MB
-}
-
-# =============================================================================
-# EXTERNAL API CONFIGURATION (for Publication System)
-# =============================================================================
-
-# AlienVault OTX API
-OTX_API_KEY = os.getenv('OTX_API_KEY', '')
-
-# =============================================================================
-# LOGGING CONFIGURATION
-# =============================================================================
-
-LOGGING = {
-    'version': 1,
-    'disable_existing_loggers': False,
-    'formatters': {
-        'verbose': {
-            'format': '{levelname} {asctime} {module} {process:d} {thread:d} {message}',
-            'style': '{',
-        },
-        'simple': {
-            'format': '{levelname} {message}',
-            'style': '{',
-        },
-    },
-    'handlers': {
-        'console': {
-            'class': 'logging.StreamHandler',
-            'formatter': 'simple',
-        },
-        'file': {
-            'class': 'logging.FileHandler',
-            'filename': BASE_DIR / 'logs' / 'crisp_unified.log',
-            'formatter': 'verbose',
-        },
-    },
-    'root': {
-        'handlers': ['console'],
-        'level': 'INFO',
-    },
-    'loggers': {
-        'core': {
-            'handlers': ['console', 'file'],
-            'level': 'INFO',
-            'propagate': False,
-        },
-        'core_ut': {
-            'handlers': ['console', 'file'], 
-            'level': 'INFO',
-            'propagate': False,
-        },
-        'django': {
-            'handlers': ['console'],
-            'level': 'INFO',
-            'propagate': False,
-        },
-    },
-}
-
-# =============================================================================
-# SECURITY SETTINGS
-# =============================================================================
-
-if not DEBUG:
-    SECURE_BROWSER_XSS_FILTER = True
-    SECURE_CONTENT_TYPE_NOSNIFF = True
-    SECURE_HSTS_INCLUDE_SUBDOMAINS = True
-    SECURE_HSTS_SECONDS = 31536000
-    SECURE_REDIRECT_EXEMPT = []
-    SECURE_SSL_REDIRECT = True
-    SESSION_COOKIE_SECURE = True
-    CSRF_COOKIE_SECURE = True
-
-# =============================================================================
-# CACHE CONFIGURATION (Optional Redis caching)
-# =============================================================================
-
-if os.getenv('REDIS_URL'):
-    CACHES = {
-        'default': {
-            'BACKEND': 'django.core.cache.backends.redis.RedisCache',
-            'LOCATION': os.getenv('REDIS_URL'),
-        }
-    }
-else:
-    CACHES = {
-        'default': {
-            'BACKEND': 'django.core.cache.backends.locmem.LocMemCache',
-        }
-    }
-
-# =============================================================================
-# TEST CONFIGURATION
-# =============================================================================
-
-if 'test' in os.sys.argv:
-    DATABASES['default'] = {
-        'ENGINE': 'django.db.backends.sqlite3',
-        'NAME': ':memory:',
-    }
-    
-    # Speed up tests
-    PASSWORD_HASHERS = [
-        'django.contrib.auth.hashers.MD5PasswordHasher',
-    ]
-    
-    # Disable migrations for faster testing
-    class DisableMigrations:
-        def __contains__(self, item):
-            return True
-        def __getitem__(self, item):
-            return None
-    
-    MIGRATION_MODULES = DisableMigrations()
-
-# Create logs directory if it doesn't exist
-(BASE_DIR / 'logs').mkdir(exist_ok=True)
-
-
-
-# FORCE ADMIN REGISTRATION - Import admin modules after Django setup
-def force_admin_imports():
-    """Force import admin modules after Django is ready"""
-    try:
-        import core_ut.trust.admin_ut
-        print("✅ Trust admin imported from settings")
-    except Exception as e:
-        print(f"❌ Trust admin error: {e}")
-    
-    try:
-        import core_ut.user_management.admin_ut
-        print("✅ User Management admin imported from settings")
-    except Exception as e:
-        print(f"❌ User Management admin error: {e}")
-
-# Import admin modules when settings are loaded
-import django
-if django.VERSION >= (3, 2):
-    # Import after Django setup
-    import atexit
-    atexit.register(force_admin_imports)
-
-from datetime import timedelta
-if 'rest_framework_simplejwt' not in INSTALLED_APPS:
-    INSTALLED_APPS = INSTALLED_APPS + [
-        'rest_framework_simplejwt',
-    ]
-
-# Configure Django REST Framework with JWT Authentication
-REST_FRAMEWORK = {
-    'DEFAULT_AUTHENTICATION_CLASSES': [
-        'rest_framework_simplejwt.authentication.JWTAuthentication',
-        'rest_framework.authentication.SessionAuthentication',
-    ],
-    'DEFAULT_PERMISSION_CLASSES': [
-        'rest_framework.permissions.IsAuthenticated',
-    ],
-    'DEFAULT_RENDERER_CLASSES': [
-        'rest_framework.renderers.JSONRenderer',
-        'rest_framework.renderers.BrowsableAPIRenderer',
-    ],
-}
-
-# JWT Settings
-SIMPLE_JWT = {
-    'ACCESS_TOKEN_LIFETIME': timedelta(minutes=60),
-    'REFRESH_TOKEN_LIFETIME': timedelta(days=7),
-    'ROTATE_REFRESH_TOKENS': True,
-    'ALGORITHM': 'HS256',
-    'SIGNING_KEY': SECRET_KEY,
-    'AUTH_HEADER_TYPES': ('Bearer',),
-    'AUTH_HEADER_NAME': 'HTTP_AUTHORIZATION',
-    'USER_ID_FIELD': 'id',
-    'USER_ID_CLAIM': 'user_id',
-}+    'API_VERSION': '2.1',
+    'MAX_CONTENT_LENGTH': 10 * 1024 * 1024,  # 10MB
+    'DEFAULT_PAGE_SIZE': 100,
+    'MAX_PAGE_SIZE': 1000,
+}
+
+# Celery Configuration (for background tasks)
+CELERY_BROKER_URL = 'redis://localhost:6379/0'
+CELERY_RESULT_BACKEND = 'redis://localhost:6379/0'
+CELERY_ACCEPT_CONTENT = ['json']
+CELERY_TASK_SERIALIZER = 'json'
+CELERY_RESULT_SERIALIZER = 'json'