--- conflicted
+++ resolved
@@ -2,9 +2,6 @@
 from django.conf import settings
 from rest_framework_simplejwt.tokens import RefreshToken, AccessToken
 from rest_framework_simplejwt.exceptions import TokenError
-<<<<<<< HEAD
-from typing import Dict, List, Optional, Tuple 
-=======
 import uuid
 import json
 
@@ -15,7 +12,6 @@
 except ImportError:
     pass
 from typing import Dict, Optional, Tuple
->>>>>>> 28e4c3bb
 import hashlib
 from datetime import timedelta
 from ..models import CustomUser, UserSession, AuthenticationLog
@@ -231,7 +227,6 @@
             
         return user_info
     
-<<<<<<< HEAD
     def _format_accessible_organizations(self, user: CustomUser) -> List[str]:
         """Format accessible organizations with UUID conversion"""
         accessible_orgs = []
@@ -251,26 +246,6 @@
         accessible_orgs.extend([str(org_id) for org_id in trusted_orgs])
         
         return list(set(accessible_orgs))  # Remove duplicates
-=======
-    def _format_accessible_organizations(self, user: CustomUser) -> list:
-        """Format accessible organizations for authentication response"""
-        try:
-            accessible_orgs = self.access_control.get_accessible_organizations(user)
-            result = []
-            for org in accessible_orgs:
-                org_data = {
-                    'id': str(org.id),
-                    'name': org.name,
-                    'domain': org.domain,
-                    'is_own': str(org.id) == str(user.organization.id) if user.organization else False,
-                    'access_level': 'full' if (user.organization and str(org.id) == str(user.organization.id)) else 'trust_based'
-                }
-                result.append(org_data)
-            return result
-        except Exception as e:
-            logger.error(f"Error formatting accessible organizations: {str(e)}")
-            return []
->>>>>>> 28e4c3bb
     
     def _get_user_trust_context(self, user: CustomUser) -> Dict:
         """Get trust context information for the user"""
