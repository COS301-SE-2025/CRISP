--- conflicted
+++ resolved
@@ -1942,7 +1942,6 @@
         indicator_ids = data.get('indicator_ids', [])
         
         if clear_all:
-<<<<<<< HEAD
             # Check if user is authenticated and is a superuser
             is_superuser = (hasattr(request, 'user') and
                           request.user.is_authenticated and
@@ -1964,12 +1963,6 @@
                     {"error": "Authentication required to delete indicators"},
                     status=status.HTTP_401_UNAUTHORIZED
                 )
-=======
-            # For now, simply delete all indicators regardless of organization
-            # This matches the behavior expected by BlueVisionAdmin users
-            indicators = Indicator.objects.all()
-            logger.info(f"Clearing all indicators - total count: {indicators.count()}")
->>>>>>> 0ca8d08b
             
             total_count = indicators.count()
             
