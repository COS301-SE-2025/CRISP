"""
Core URL Configuration - Unified CRISP System URLs
Includes all API endpoints for the integrated system
"""

from django.urls import path, include
from rest_framework.decorators import api_view
from rest_framework.response import Response
from rest_framework_simplejwt.views import TokenRefreshView
from rest_framework import routers # Import routers
from core.models.models import ThreatFeed, Indicator, TTPData, CustomUser, Organization
from core.api import auth_api, user_api, trust_api, organization_api
from core.api.threat_feed_views import (
    ThreatFeedViewSet, # Import ThreatFeedViewSet
    indicators_list, indicators_bulk_import, indicator_update, indicator_share, # Import indicator views
    threat_activity_chart_data, system_health, recent_activities, # Import other views
    ttps_list, ttp_detail, mitre_matrix, ttp_trends, ttp_export,
    ttp_mitre_mapping, ttp_bulk_mapping, ttp_mapping_validation,
    ttp_auto_map_existing, ttp_technique_frequencies, ttp_tactic_frequencies,
    ttp_technique_trends, ttp_feed_comparison, ttp_seasonal_patterns,
    ttp_clear_aggregation_cache, ttp_filter_options, ttp_advanced_search,
    ttp_search_suggestions, ttp_matrix_cell_details, ttp_technique_details
)
<<<<<<< HEAD
=======
from core.api.ttp_views import TTPExportView, MITREMatrixView
from core.api import reports_api
>>>>>>> 23a4a750

# Set up REST API router
router = routers.DefaultRouter()
router.register(r'threat-feeds', ThreatFeedViewSet, basename='threat-feed')


@api_view(['GET'])
def status_view(request):
    """System status endpoint"""
    return Response({
        'status': 'active',
        'app': 'CRISP Unified Platform',
        'version': '1.0.0',
        'threat_feeds': ThreatFeed.objects.count(),
        'indicators': Indicator.objects.count(),
        'ttps': TTPData.objects.count(),
        'users': CustomUser.objects.count(),
        'organizations': Organization.objects.count()
    })

# Authentication URLs
auth_urlpatterns = [
    path('login/', auth_api.CustomTokenObtainPairView.as_view(), name='auth_login'),
    path('refresh/', TokenRefreshView.as_view(), name='auth_refresh'),
    path('register/', auth_api.register, name='auth_register'),
    path('logout/', auth_api.logout, name='auth_logout'),
    path('profile/', auth_api.profile, name='auth_profile'),
    path('profile/update/', auth_api.update_profile, name='auth_update_profile'),
    path('change-password/', auth_api.change_password, name='auth_change_password'),
    path('forgot-password/', auth_api.forgot_password, name='auth_forgot_password'),
    path('reset-password/', auth_api.reset_password, name='auth_reset_password'),
    path('verify-token/', auth_api.verify_token, name='auth_verify_token'),
]

# User Management URLs
user_urlpatterns = [
    path('', user_api.list_users, name='user_list'),
    path('create/', user_api.create_user, name='user_create'),
    path('<uuid:user_id>/', user_api.get_user, name='user_detail'),
    path('<uuid:user_id>/update/', user_api.update_user, name='user_update'),
    path('<uuid:user_id>/delete-permanently/', user_api.delete_user_permanently, name='user_delete_permanent'),
    path('<uuid:user_id>/deactivate/', user_api.deactivate_user, name='user_deactivate'),
    path('<uuid:user_id>/reactivate/', user_api.reactivate_user, name='user_reactivate'),
    path('invite/', user_api.invite_user, name='user_invite'),
    path('invitations/', user_api.list_invitations, name='invitation_list'),
    path('invitations/<uuid:invitation_id>/cancel/', user_api.cancel_invitation, name='invitation_cancel'),
]

# Trust Management URLs
trust_urlpatterns = [
    path('bilateral/', trust_api.list_bilateral_trusts, name='trust_bilateral_list'),
    path('bilateral/request/', trust_api.request_bilateral_trust, name='trust_bilateral_request'),
    path('bilateral/<uuid:trust_id>/respond/', trust_api.respond_bilateral_trust, name='trust_bilateral_respond'),
    path('bilateral/<uuid:trust_id>/update/', trust_api.update_bilateral_trust, name='trust_bilateral_update'),
    path('bilateral/<uuid:trust_id>/revoke/', trust_api.revoke_bilateral_trust, name='trust_bilateral_revoke'),
    path('level/<uuid:organization_id>/', trust_api.get_trust_level, name='trust_level'),
    path('levels/', trust_api.list_trust_levels, name='trust_levels_list'),
    path('community/', trust_api.list_community_trusts, name='trust_community_list'),
    path('dashboard/', trust_api.get_trust_dashboard, name='trust_dashboard'),
]

# Organization Management URLs
organization_urlpatterns = [
    path('', organization_api.list_organizations, name='organization_list'),
    path('types/', organization_api.get_organization_types, name='organization_types'),
    path('create/', organization_api.create_organization, name='organization_create'),
    path('<uuid:organization_id>/', organization_api.get_organization, name='organization_detail'),
    path('<uuid:organization_id>/update/', organization_api.update_organization, name='organization_update'),
    path('<uuid:organization_id>/delete-permanently/', organization_api.delete_organization_permanently, name='organization_delete_permanent'),
    path('<uuid:organization_id>/deactivate/', organization_api.deactivate_organization, name='organization_deactivate'),
    path('<uuid:organization_id>/reactivate/', organization_api.reactivate_organization, name='organization_reactivate'),
    path('<uuid:organization_id>/members/', organization_api.list_organization_members, name='organization_members'),
    path('<uuid:organization_id>/statistics/', organization_api.get_organization_statistics, name='organization_statistics'),
    path('<uuid:organization_id>/trust-relationships/', organization_api.get_organization_trust_relationships, name='organization_trust_relationships'),
]

# TTP URLs
ttp_urlpatterns = [
    path('', ttps_list, name='ttps-list'),
    path('mitre-matrix/', mitre_matrix, name='mitre-matrix'),
    path('trends/', ttp_trends, name='ttp-trends'),
    path('export/', ttp_export, name='ttp-export'),
    path('mitre-mapping/', ttp_mitre_mapping, name='ttp-mitre-mapping'),
    path('bulk-mapping/', ttp_bulk_mapping, name='ttp-bulk-mapping'),
    path('mapping-validation/', ttp_mapping_validation, name='ttp-mapping-validation'),
    path('auto-map-existing/', ttp_auto_map_existing, name='ttp-auto-map-existing'),
    path('technique-frequencies/', ttp_technique_frequencies, name='ttp-technique-frequencies'),
    path('tactic-frequencies/', ttp_tactic_frequencies, name='ttp-tactic-frequencies'),
    path('technique-trends/', ttp_technique_trends, name='ttp-technique-trends'),
    path('feed-comparison/', ttp_feed_comparison, name='ttp-feed-comparison'),
    path('seasonal-patterns/', ttp_seasonal_patterns, name='ttp-seasonal-patterns'),
    path('clear-aggregation-cache/', ttp_clear_aggregation_cache, name='ttp-clear-aggregation-cache'),
    path('filter-options/', ttp_filter_options, name='ttp-filter-options'),
    path('advanced-search/', ttp_advanced_search, name='ttp-advanced-search'),
    path('search-suggestions/', ttp_search_suggestions, name='ttp-search-suggestions'),
    path('matrix-cell-details/', ttp_matrix_cell_details, name='ttp-matrix-cell-details'),
    path('technique-details/<str:technique_id>/', ttp_technique_details, name='ttp-technique-details'),
    path('<int:ttp_id>/', ttp_detail, name='ttp-detail'),
]

# Threat Feed URLs (moved from crisp_unified/urls.py)
threat_feed_urlpatterns = [
    path('', include(router.urls)), # Include router URLs here
    path('indicators/', indicators_list, name='indicators-list'),
    path('indicators/bulk-import/', indicators_bulk_import, name='indicators-bulk-import'),
    path('indicators/<int:indicator_id>/update/', indicator_update, name='indicator-update'),
    path('indicators/<int:indicator_id>/share/', indicator_share, name='indicator-share'),
    path('threat-activity-chart/', threat_activity_chart_data, name='threat-activity-chart'),
    path('system-health/', system_health, name='system-health'),
    path('recent-activities/', recent_activities, name='recent-activities'),
]

# Reports URLs
reports_urlpatterns = [
    path('education-sector-analysis/', reports_api.education_sector_analysis, name='reports_education_sector'),
    path('financial-sector-analysis/', reports_api.financial_sector_analysis, name='reports_financial_sector'),
    path('government-sector-analysis/', reports_api.government_sector_analysis, name='reports_government_sector'),
    path('status/', reports_api.report_status, name='reports_status'),
]

# Main URL patterns
urlpatterns = [
    path('', status_view, name='core-status'),
    path('auth/', include(auth_urlpatterns)),
    path('users/', include(user_urlpatterns)),
    path('trust/', include(trust_urlpatterns)),
    path('organizations/', include(organization_urlpatterns)),
    path('ttps/', include(ttp_urlpatterns)), # TTP URLs
    path('reports/', include(reports_urlpatterns)), # Reports URLs
    path('', include(threat_feed_urlpatterns)), # Threat Feed URLs (no prefix, as they are already under 'api/' in crisp_unified/urls.py)
]<|MERGE_RESOLUTION|>--- conflicted
+++ resolved
@@ -21,11 +21,8 @@
     ttp_clear_aggregation_cache, ttp_filter_options, ttp_advanced_search,
     ttp_search_suggestions, ttp_matrix_cell_details, ttp_technique_details
 )
-<<<<<<< HEAD
-=======
 from core.api.ttp_views import TTPExportView, MITREMatrixView
 from core.api import reports_api
->>>>>>> 23a4a750
 
 # Set up REST API router
 router = routers.DefaultRouter()
